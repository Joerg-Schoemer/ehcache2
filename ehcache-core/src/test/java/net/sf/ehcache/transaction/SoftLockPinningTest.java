package net.sf.ehcache.transaction;

import bitronix.tm.BitronixTransactionManager;
import bitronix.tm.TransactionManagerServices;
import bitronix.tm.internal.TransactionStatusChangeListener;
import net.sf.ehcache.Cache;
import net.sf.ehcache.CacheManager;
import net.sf.ehcache.Ehcache;
import net.sf.ehcache.Element;
import net.sf.ehcache.TransactionController;
import net.sf.ehcache.config.CacheConfiguration;
import net.sf.ehcache.config.Configuration;
import net.sf.ehcache.config.DiskStoreConfiguration;
import net.sf.ehcache.event.CacheEventListenerAdapter;
import net.sf.ehcache.store.CacheStore;
import net.sf.ehcache.store.CopyingCacheStore;
import net.sf.ehcache.store.Store;
import net.sf.ehcache.store.disk.DiskStore;
import org.junit.After;
import org.junit.Before;
import org.junit.Ignore;
import org.junit.Test;

import java.lang.reflect.Field;
import java.util.Set;

import javax.transaction.Status;

import static junit.framework.Assert.assertNull;
import static org.hamcrest.CoreMatchers.is;
import static org.hamcrest.CoreMatchers.notNullValue;
import static org.junit.Assert.assertEquals;
import static org.junit.Assert.assertThat;

/**
 * @author lorban
 */
public class SoftLockPinningTest {

    private CacheManager cacheManager;
    private Ehcache cache1;
    private Ehcache cache2;
    private Ehcache xaCache1;
    private Ehcache xaCache2;
    private TransactionController transactionController;
    private BitronixTransactionManager transactionManager;

    @Before
    public void setUp() throws Exception {
        TransactionManagerServices.getConfiguration().setJournal("null").setServerId("SoftLockPinningTest");
        transactionManager = TransactionManagerServices.getTransactionManager();

        cacheManager = new CacheManager(new Configuration().diskStore(new DiskStoreConfiguration().path(System.getProperty("java.io.tmpdir")))
            .cache(new CacheConfiguration().name("localTxCache1")
                .maxEntriesLocalHeap(1)
                .overflowToDisk(true)
                .transactionalMode(CacheConfiguration.TransactionalMode.LOCAL)
            )
            .cache(new CacheConfiguration().name("localTxCache2")
                .maxEntriesLocalHeap(1)
                .overflowToDisk(true)
                .transactionalMode(CacheConfiguration.TransactionalMode.LOCAL)
            )
            .cache(new CacheConfiguration().name("xaCache1")
                .maxEntriesLocalHeap(1)
                .overflowToDisk(true)
                .transactionalMode(CacheConfiguration.TransactionalMode.XA_STRICT)
            )
            .cache(new CacheConfiguration().name("xaCache2")
                .maxEntriesLocalHeap(1)
                .overflowToDisk(true)
                .transactionalMode(CacheConfiguration.TransactionalMode.XA_STRICT)
            )
        );

        transactionController = cacheManager.getTransactionController();
        transactionController.begin();
        cache1 = cacheManager.getEhcache("localTxCache1");
        cache1.removeAll();
        cache2 = cacheManager.getEhcache("localTxCache2");
        cache2.removeAll();
        transactionController.commit();

        transactionManager.begin();
        xaCache1 = cacheManager.getEhcache("xaCache1");
        xaCache1.removeAll();
        xaCache2 = cacheManager.getEhcache("xaCache2");
        xaCache2.removeAll();
        transactionManager.commit();
    }

    @After
    public void tearDown() throws Exception {
        if (transactionController.getCurrentTransactionContext() != null) {
            transactionController.rollback();
        }
        if (transactionManager.getStatus() != Status.STATUS_NO_TRANSACTION) {
            transactionManager.rollback();
        }
        transactionManager.shutdown();
        cacheManager.shutdown();
    }

    @Test
    public void testDiskBackedCacheLocalTx() throws Exception {
        transactionController.begin();

        for (int i = 0; i < 100; i++) {
            Element element1 = new Element(i, i);
            element1.setTimeToIdle(1);
            element1.setTimeToLive(1);
            cache1.put(element1);

            Element element2 = new Element(i, i);
            element2.setTimeToIdle(1);
            element2.setTimeToLive(1);
            cache2.put(element2);
        }

<<<<<<< HEAD
        assertEquals(100, cache1.getStatistics().getLocalHeapSize());
        assertEquals(100, cache2.getStatistics().getLocalHeapSize());
        RetryAssert.assertBy(5, TimeUnit.SECONDS, new Callable<Integer>() {
            public Integer call() throws Exception {
                return (int) cache1.getStatistics().getLocalDiskSize();
            }
        }, Is.is(100));
        RetryAssert.assertBy(5, TimeUnit.SECONDS, new Callable<Integer>() {
            public Integer call() throws Exception {
                return (int) cache2.getStatistics().getLocalDiskSize();
            }
        }, Is.is(100));
=======
        assertAllSoftLockPinned(getDiskStore(cache1));
        assertAllSoftLockPinned(getDiskStore(cache2));
>>>>>>> 12cd9b72

        // wait more than TTI/TTL, soft locked elements are both pinned and eternal, they must not be evicted
        Thread.sleep(1999);

        transactionController.commit();

        // TODO CHECK WITH LUDOVIC, BUT I THINK THIS IS NONSENSE
//        transactionController.begin();
//        assertEquals(100, cache1.getSize());
//        assertEquals(100, cache2.getSize());
//        transactionController.commit();

        // wait more than TTI/TTL, elements must have been evicted
        Thread.sleep(1999);

        transactionController.begin();
        for (int i = 0; i < 100; i++) {
            assertNull("cache1 key " + i, cache1.get(i));
            assertNull("cache2 key " + i, cache2.get(i));
        }
        transactionController.commit();
    }

    @Test
    @Ignore("Now fails at the last commit somehow... need to check with Ludovic")
    public void testDiskBackedCacheXaStrictTx() throws Exception {
        transactionManager.begin();

        for (int i = 0; i < 100; i++) {
            Element element1 = new Element(i, i);
            element1.setTimeToIdle(1);
            element1.setTimeToLive(1);
            xaCache1.put(element1);

            Element element2 = new Element(i, i);
            element2.setTimeToIdle(1);
            element2.setTimeToLive(1);
            xaCache2.put(element2);
        }

        // The soft locked elements are put into the underlying store during prepare -> assertions have to occur between phase 1 and 2 of 2PC
        // Fortunately, there are some good JTA implementations out there (*wink*, *wink*) that do have useful non-standard extensions which
        // make this check easy to implement. We must also make sure to use at least 2 XA resources to prevent the 1PC optimization to kick in.
        transactionManager.getCurrentTransaction().addTransactionStatusChangeListener(new TransactionStatusChangeListener() {
            public void statusChanged(final int oldStatus, final int newStatus) {
                if (oldStatus == Status.STATUS_PREPARED) {

<<<<<<< HEAD
                    assertEquals(100, xaCache1.getStatistics().getLocalHeapSize());
                    assertEquals(100, xaCache2.getStatistics().getLocalHeapSize());
                    RetryAssert.assertBy(5, TimeUnit.SECONDS, new Callable<Integer>() {
                        public Integer call() throws Exception {
                            return (int) xaCache1.getStatistics().getLocalDiskSize();
                        }
                    }, Is.is(100));
                    RetryAssert.assertBy(5, TimeUnit.SECONDS, new Callable<Integer>() {
                        public Integer call() throws Exception {
                            return (int) xaCache2.getStatistics().getLocalDiskSize();
                        }
                    }, Is.is(100));
=======
                    assertAllSoftLockPinned(getDiskStore(xaCache1));
                    assertAllSoftLockPinned(getDiskStore(xaCache2));
>>>>>>> 12cd9b72

                }
            }
        });

        // wait more than TTI/TTL, soft locked elements are both pinned and eternal, they must not be evicted
        Thread.sleep(1999);

        transactionManager.commit();

        // TODO CHECK WITH LUDOVIC, BUT I THINK THIS IS NONSENSE
//        transactionManager.begin();
//        assertEquals(100, xaCache1.getSize());
//        assertEquals(100, xaCache2.getSize());
//        transactionManager.commit();

        // wait more than TTI/TTL, elements must have been evicted
        Thread.sleep(1999);

        transactionManager.begin();
        for (int i = 0; i < 100; i++) {
            assertNull("xaCache1 key " + i, xaCache1.get(i));
            assertNull("xaCache2 key " + i, xaCache2.get(i));
        }
        transactionManager.commit();
    }

    private void assertAllSoftLockPinned(final DiskStore diskStore) {
        final Set pinnedKeys = diskStore.getPresentPinnedKeys();
//        assertThat(diskStore.getInMemorySize(), is(pinnedKeys.size()));
        for(int i = 0; i < 100; i++) {
            final Element actual = diskStore.get(i);
            assertThat(actual, notNullValue());
            assertThat(actual.getObjectValue().getClass(), is((Object) SoftLockID.class));
            assertThat(pinnedKeys.remove(actual.getObjectKey()), is(true));
        }
        assertThat(pinnedKeys.isEmpty(), is(true));
    }

    private DiskStore getDiskStore(final Ehcache cache) {
        try {
            if(cache instanceof Cache) {
                final Store txStore = getFieldValue("compoundStore", cache, Cache.class);
                if(txStore instanceof AbstractTransactionStore) {
                    Store copyingStore = getFieldValue("underlyingStore", txStore, AbstractTransactionStore.class);
                    if (copyingStore instanceof CopyingCacheStore) {
                        Store store = getFieldValue("store", copyingStore, CopyingCacheStore.class);
                        if(store instanceof CacheStore) {
                            return getFieldValue("authoritativeTier", store, CacheStore.class);
                        }
                    }
                }
            }
        } catch (Exception e) {
            throw new IllegalArgumentException("Couldn't get to the underlying authoritative DiskStore", e);
        }
        throw new IllegalArgumentException("Couldn't get to the underlying authoritative DiskStore");
    }

    private <T> T getFieldValue(final String field, final Object instance, Class<?> aClass) throws NoSuchFieldException, IllegalAccessException {
        final Field compoundStore = aClass.getDeclaredField(field);
        compoundStore.setAccessible(true);
        return (T) compoundStore.get(instance);
    }

}<|MERGE_RESOLUTION|>--- conflicted
+++ resolved
@@ -117,23 +117,8 @@
             cache2.put(element2);
         }
 
-<<<<<<< HEAD
-        assertEquals(100, cache1.getStatistics().getLocalHeapSize());
-        assertEquals(100, cache2.getStatistics().getLocalHeapSize());
-        RetryAssert.assertBy(5, TimeUnit.SECONDS, new Callable<Integer>() {
-            public Integer call() throws Exception {
-                return (int) cache1.getStatistics().getLocalDiskSize();
-            }
-        }, Is.is(100));
-        RetryAssert.assertBy(5, TimeUnit.SECONDS, new Callable<Integer>() {
-            public Integer call() throws Exception {
-                return (int) cache2.getStatistics().getLocalDiskSize();
-            }
-        }, Is.is(100));
-=======
         assertAllSoftLockPinned(getDiskStore(cache1));
         assertAllSoftLockPinned(getDiskStore(cache2));
->>>>>>> 12cd9b72
 
         // wait more than TTI/TTL, soft locked elements are both pinned and eternal, they must not be evicted
         Thread.sleep(1999);
@@ -181,23 +166,8 @@
             public void statusChanged(final int oldStatus, final int newStatus) {
                 if (oldStatus == Status.STATUS_PREPARED) {
 
-<<<<<<< HEAD
-                    assertEquals(100, xaCache1.getStatistics().getLocalHeapSize());
-                    assertEquals(100, xaCache2.getStatistics().getLocalHeapSize());
-                    RetryAssert.assertBy(5, TimeUnit.SECONDS, new Callable<Integer>() {
-                        public Integer call() throws Exception {
-                            return (int) xaCache1.getStatistics().getLocalDiskSize();
-                        }
-                    }, Is.is(100));
-                    RetryAssert.assertBy(5, TimeUnit.SECONDS, new Callable<Integer>() {
-                        public Integer call() throws Exception {
-                            return (int) xaCache2.getStatistics().getLocalDiskSize();
-                        }
-                    }, Is.is(100));
-=======
                     assertAllSoftLockPinned(getDiskStore(xaCache1));
                     assertAllSoftLockPinned(getDiskStore(xaCache2));
->>>>>>> 12cd9b72
 
                 }
             }
