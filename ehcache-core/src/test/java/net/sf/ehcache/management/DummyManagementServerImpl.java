--- conflicted
+++ resolved
@@ -55,8 +55,6 @@
   }
 
   @Override
-<<<<<<< HEAD
-=======
   public void addClientUUID(String clientUUID) {
   }
 
@@ -65,7 +63,6 @@
   }
 
   @Override
->>>>>>> 37aab621
   public void unregisterClusterRemoteEndpoint() {
   }
 }