/**
 *  Copyright Terracotta, Inc.
 *
 *  Licensed under the Apache License, Version 2.0 (the "License");
 *  you may not use this file except in compliance with the License.
 *  You may obtain a copy of the License at
 *
 *      http://www.apache.org/licenses/LICENSE-2.0
 *
 *  Unless required by applicable law or agreed to in writing, software
 *  distributed under the License is distributed on an "AS IS" BASIS,
 *  WITHOUT WARRANTIES OR CONDITIONS OF ANY KIND, either express or implied.
 *  See the License for the specific language governing permissions and
 *  limitations under the License.
 */

package net.sf.ehcache.management.sampled;

import static org.junit.Assert.assertEquals;

import java.io.File;
import java.util.Set;
import java.util.concurrent.Callable;
import java.util.concurrent.TimeUnit;

import javax.management.MBeanServer;
import javax.management.ObjectName;

import net.sf.ehcache.AbstractCacheTest;
import net.sf.ehcache.CacheManager;
import net.sf.ehcache.config.Configuration;
import net.sf.ehcache.config.ConfigurationFactory;

import org.junit.After;
import org.junit.Before;
import org.junit.Test;
import org.slf4j.Logger;
import org.slf4j.LoggerFactory;

/**
 * Tests for testing the mbean registration provider
 *
 * @author Abhishek Sanoujam
 * @version $Id: MBeanRegistrationProviderTest.java 1178 2009-09-23 23:50:15Z
 *          asingh
 *          $
 */
public class MBeanRegistrationProviderTest extends AbstractCacheTest {

    private static final Logger LOG = LoggerFactory.getLogger(MBeanRegistrationProviderTest.class.getName());

    private MBeanServer mbeanServer;

    private CacheManager cacheManager;

    @Override
    @Before
    public void setUp() throws Exception {
        super.setUp();
        mbeanServer = createMBeanServer();
        cleanUpExistingMbeans();
    }

    @Override
    @After
    public void tearDown() throws Exception {
        if (cacheManager != null) {
            cacheManager.shutdown();
        }
        super.tearDown();
        assertEquals(0, mbeanServer.queryNames(new ObjectName("net.sf.ehcache:*"), null).size());
        cacheManager = null;
        cleanUpExistingMbeans();
    }

    private void cleanUpExistingMbeans() throws Exception {
        Set<ObjectName> queryNames = mbeanServer.queryNames(new ObjectName("net.sf.ehcache:*"), null);
        for (ObjectName name : queryNames) {
            mbeanServer.unregisterMBean(name);
        }
    }

    @Test
    public void testMonitoringOn() throws Exception {
        File file = new File(TEST_CONFIG_DIR + "ehcache-monitoring-on.xml");
        Configuration configuration = ConfigurationFactory.parseConfiguration(file);
        cacheManager = new CacheManager(configuration);
        assertSampledMBeansGroupRegistered(3);
        assertCacheManagerMBeansRegistered("cacheManagerOn", 1);
    }

    private void assertSampledMBeansGroupRegistered(final int size) throws Exception {
<<<<<<< HEAD
        waitUntil(new Callable<Boolean>() {
            @Override
            public Boolean call() throws Exception {
                return mbeanServer.queryNames(new ObjectName(SampledEhcacheMBeans.GROUP_ID + ":*"), null).size() == size;
            }
        }, TimeUnit.SECONDS.toMillis(10));

=======
>>>>>>> 5f4c010c
        Set queryNames = mbeanServer.queryNames(new ObjectName(SampledEhcacheMBeans.GROUP_ID + ":*"), null);
        assertEquals(size, queryNames.size());
    }
    
<<<<<<< HEAD
    private void waitUntil(Callable<Boolean> callable, long millis) {
        long endTime = System.currentTimeMillis() + millis;
        try {
            while (System.currentTimeMillis() < endTime && !callable.call()) {
                Thread.sleep(500);
            }
        } catch (Exception e) {
            //
        }
    }

=======
>>>>>>> 5f4c010c
    private void assertCacheManagerMBeansRegistered(String cacheManagerName, int size) throws Exception {
        Set queryNames = mbeanServer.queryNames(SampledEhcacheMBeans.getCacheManagerObjectName(null, cacheManagerName), null);
        assertEquals(size, queryNames.size());
    }

    private void assertCacheManagerMBeansRegistered(int size) throws Exception {
        Set queryNames = mbeanServer.queryNames(SampledEhcacheMBeans.getQueryCacheManagersObjectName(null), null);
        assertEquals(size, queryNames.size());
    }

    @Test
    public void testMonitoringOff() throws Exception {
        File file = new File(TEST_CONFIG_DIR + "ehcache-monitoring-off.xml");
        Configuration configuration = ConfigurationFactory.parseConfiguration(file);
        cacheManager = new CacheManager(configuration);
        assertSampledMBeansGroupRegistered(0);
        assertCacheManagerMBeansRegistered("cacheManagerOff", 0);
    }

    @Test
    public void testMonitoringAutodetect() throws Exception {
        System.setProperty("tc.active", "false");
        doTestMonitoringAutodetect(false, "tc-not-active");

        System.setProperty("tc.active", "true");
        doTestMonitoringAutodetect(true, "tc-active");

        // reset property
        System.setProperty("tc.active", "false");
    }

    public void doTestMonitoringAutodetect(boolean dsoActive, String name) throws Exception {
        File file = new File(TEST_CONFIG_DIR + "ehcache-monitoring-autodetect.xml");
        Configuration configuration = ConfigurationFactory.parseConfiguration(file).name(name);
        cacheManager = new CacheManager(configuration);
        if (dsoActive) {
            assertSampledMBeansGroupRegistered(3);
            assertCacheManagerMBeansRegistered("cacheManagerAutoDetect", 0);
        } else {
            assertSampledMBeansGroupRegistered(0);
            assertCacheManagerMBeansRegistered("cacheManagerAutoDetect", 0);
        }
    }

    @Test
    public void testMultipleCacheManagerDifferentNames() throws Exception {
        System.setProperty("tc.active", "true");
        File file = new File(TEST_CONFIG_DIR + "ehcache-monitoring-autodetect.xml");
        Configuration configuration = ConfigurationFactory.parseConfiguration(file);
        cacheManager = new CacheManager(configuration);
        assertSampledMBeansGroupRegistered(3);
        assertCacheManagerMBeansRegistered("cacheManagerAutoDetect", 1);

        file = new File(TEST_CONFIG_DIR + "ehcache-monitoring-on.xml");
        configuration = ConfigurationFactory.parseConfiguration(file);
        CacheManager otherCacheManager = new CacheManager(configuration);
        assertSampledMBeansGroupRegistered(3 + 3);
        assertCacheManagerMBeansRegistered(2);

        cacheManager.shutdown();
        otherCacheManager.shutdown();
        // reset property
        System.setProperty("tc.active", "false");
    }

    @Test
    public void testMultipleCacheManagerSameNames() throws Exception {
        int count = 8;
        CacheManager[] managers = new CacheManager[count];
        for (int i = 0; i < count; i++) {
            File file = new File(TEST_CONFIG_DIR + "ehcache-monitoring-on.xml");
            Configuration configuration = ConfigurationFactory.parseConfiguration(file).name("cm-" + i);
            managers[i] = new CacheManager(configuration);
            assertSampledMBeansGroupRegistered(3 * (i + 1));
            assertCacheManagerMBeansRegistered(i + 1);
        }

        CacheManager[] duplicates = new CacheManager[count];
        for (int i = 0; i < count; i++) {
            File file = new File(TEST_CONFIG_DIR + "ehcache-monitoring-on.xml");
            Configuration configuration = ConfigurationFactory.parseConfiguration(file).name("cm-dup-" + i);

            duplicates[i] = new CacheManager(configuration);
            assertSampledMBeansGroupRegistered(3 * (i + 1) + count * 3);
            assertCacheManagerMBeansRegistered((i + 1) + count);
        }
        // shutting down the cacheManager should clean up the mbeans
        for (CacheManager mgr : managers) {
            mgr.shutdown();
        }
        for (CacheManager mgr : duplicates) {
            mgr.shutdown();
        }
        assertSampledMBeansGroupRegistered(0);
        assertCacheManagerMBeansRegistered(0);
    }

    @Test
    public void testInvalidCacheNames() throws Exception {
        System.setProperty("tc.active", "true");

        File file = new File(TEST_CONFIG_DIR + "ehcache-invalid-cache-names.xml");
        Configuration configuration = ConfigurationFactory.parseConfiguration(file);
        cacheManager = new CacheManager(configuration);
        assertSampledMBeansGroupRegistered(4);
        assertCacheManagerMBeansRegistered("invalidCacheNames", 1);

        System.setProperty("tc.active", "false");
    }

    @Test
    public void testInvalidCacheManagerName() throws Exception {
        System.setProperty("tc.active", "true");

        File file = new File(TEST_CONFIG_DIR + "ehcache-invalid-cache-manager-name.xml");
        Configuration configuration = ConfigurationFactory.parseConfiguration(file);
        cacheManager = new CacheManager(configuration);
        assertSampledMBeansGroupRegistered(1);
        assertCacheManagerMBeansRegistered("invalid:CacheManagerName", 1);

        System.setProperty("tc.active", "false");
    }
}<|MERGE_RESOLUTION|>--- conflicted
+++ resolved
@@ -20,8 +20,6 @@
 
 import java.io.File;
 import java.util.Set;
-import java.util.concurrent.Callable;
-import java.util.concurrent.TimeUnit;
 
 import javax.management.MBeanServer;
 import javax.management.ObjectName;
@@ -90,34 +88,10 @@
     }
 
     private void assertSampledMBeansGroupRegistered(final int size) throws Exception {
-<<<<<<< HEAD
-        waitUntil(new Callable<Boolean>() {
-            @Override
-            public Boolean call() throws Exception {
-                return mbeanServer.queryNames(new ObjectName(SampledEhcacheMBeans.GROUP_ID + ":*"), null).size() == size;
-            }
-        }, TimeUnit.SECONDS.toMillis(10));
-
-=======
->>>>>>> 5f4c010c
         Set queryNames = mbeanServer.queryNames(new ObjectName(SampledEhcacheMBeans.GROUP_ID + ":*"), null);
         assertEquals(size, queryNames.size());
     }
     
-<<<<<<< HEAD
-    private void waitUntil(Callable<Boolean> callable, long millis) {
-        long endTime = System.currentTimeMillis() + millis;
-        try {
-            while (System.currentTimeMillis() < endTime && !callable.call()) {
-                Thread.sleep(500);
-            }
-        } catch (Exception e) {
-            //
-        }
-    }
-
-=======
->>>>>>> 5f4c010c
     private void assertCacheManagerMBeansRegistered(String cacheManagerName, int size) throws Exception {
         Set queryNames = mbeanServer.queryNames(SampledEhcacheMBeans.getCacheManagerObjectName(null, cacheManagerName), null);
         assertEquals(size, queryNames.size());
