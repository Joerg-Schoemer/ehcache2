--- conflicted
+++ resolved
@@ -228,11 +228,7 @@
         final Cache diskCache = new Cache(configuration);
         cacheManager.addCache(diskCache);
         CountingCacheEventListener countingCacheEventListener = accessCache(diskCache);
-<<<<<<< HEAD
-        assertThat(diskCache.getStatistics().getLocalHeapSize(), is(100L));
-=======
-//        assertThat(diskCache.getMemoryStoreSize(), is(100L));
->>>>>>> 12cd9b72
+//        assertThat(diskCache.getStatistics().getLocalHeapSize(), is(100L));
         Map<Object, AtomicInteger> cacheElementsEvicted = countingCacheEventListener.getCacheElementsEvicted(diskCache);
         for (Map.Entry<Object, AtomicInteger> entry : cacheElementsEvicted.entrySet()) {
             assertThat("Evicted multiple times: " + entry.getKey(), entry.getValue().get(), equalTo(1));
