--- conflicted
+++ resolved
@@ -266,11 +266,7 @@
      */
     @Test
     public void testRemoteCachePeersDetectsDownCacheManager() throws InterruptedException {
-<<<<<<< HEAD
-        List<CacheManager> cluster = createCluster(5, DEFAULT_TEST_CACHE);
-=======
         List<CacheManager> cluster = createCluster(5, createAsynchronousCache().name("testRemoteCachePeersDetectsDownCacheManager"));
->>>>>>> f78bfa11
         try {
             MulticastKeepaliveHeartbeatSender.setHeartBeatStaleTime(3000);
             //Drop a CacheManager from the cluster
@@ -278,11 +274,7 @@
             assertThat(cluster, hasSize(4));
 
             //Allow change detection to occur. Heartbeat 1 second and is not stale until 5000
-<<<<<<< HEAD
-            waitForClusterMembership(10, TimeUnit.SECONDS, Collections.singleton(DEFAULT_TEST_CACHE), cluster);
-=======
             waitForClusterMembership(10, TimeUnit.SECONDS, cluster);
->>>>>>> f78bfa11
         } finally {
             destroyCluster(cluster);
         }
@@ -310,113 +302,6 @@
     }
 
     /**
-<<<<<<< HEAD
-     * Tests put and remove initiated from cache1 in a cluster
-     * <p/>
-     * This test goes into an infinite loop if the chain of notifications is not somehow broken.
-     */
-    @Test
-    public void testPutPropagatesFromAndToEveryCacheManagerAndCache() throws CacheException, InterruptedException {
-        final List<CacheManager> cluster = createCluster(5);
-        try {
-            final CacheManager manager0 = cluster.get(0);
-            //Put
-            final String[] cacheNames = manager0.getCacheNames();
-            Arrays.sort(cacheNames);
-            for (int i = 0; i < cacheNames.length; i++) {
-                String name = cacheNames[i];
-                manager0.getCache(name).put(new Element(Integer.toString(i), Integer.valueOf(i)));
-                //Add some non serializable elements that should not get propagated
-                manager0.getCache(name).put(new Element("nonSerializable" + i, new Object()));
-            }
-
-            assertBy(10, TimeUnit.SECONDS, new Callable<Boolean>() {
-
-                public Boolean call() throws Exception {
-                    for (int i = 0; i < cacheNames.length; i++) {
-                        String name = cacheNames[i];
-                        if (manager0.getCacheManagerPeerProvider("RMI").listRemoteCachePeers(manager0.getCache(name)).isEmpty()) {
-                            continue;
-                        }
-                        if ("sampleCache2".equals(name)) {
-                            //sampleCache2 in manager0 replicates puts via invalidate, so the count will be 1 less
-                            for (CacheManager manager : cluster.subList(1, cluster.size())) {
-                                assertThat(manager.getCache(name).get(Integer.toString(i)), nullValue());
-                                assertThat(manager.getCache(name).get("nonSerializable" + i), nullValue());
-                            }
-                        } else {
-                            for (CacheManager manager : cluster.subList(1, cluster.size())) {
-                                assertThat("Cache : " + name, manager.getCache(name).get(Integer.toString(i)), notNullValue());
-                                assertThat(manager.getCache(name).get("nonSerializable" + i), nullValue());
-                            }
-                        }
-                    }
-                    return Boolean.TRUE;
-                }
-            }, is(Boolean.TRUE));
-        } finally {
-            destroyCluster(cluster);
-        }
-    }
-
-    /**
-     * Tests what happens when a CacheManager in the cluster comes and goes. In ehcache-1.2.4 this would cause the new RMI CachePeers in the CacheManager to
-     * be permanently corrupt.
-     */
-    @Test
-    public void testPutPropagatesFromAndToEveryCacheManagerAndCacheDirty() throws CacheException, InterruptedException {
-        final List<CacheManager> cluster = createCluster(5);
-        try {
-            MulticastKeepaliveHeartbeatSender.setHeartBeatStaleTime(3000);
-            cluster.remove(2).shutdown();
-            waitForClusterMembership(10, TimeUnit.SECONDS, cluster);
-
-            cluster.add(2, new CacheManager(AbstractCacheTest.TEST_CONFIG_DIR + "distribution/ehcache-distributed3.xml"));
-            waitForClusterMembership(10, TimeUnit.SECONDS, cluster);
-
-            //Put
-            final CacheManager manager = cluster.get(0);
-            final String[] cacheNames = manager.getCacheNames();
-            Arrays.sort(cacheNames);
-            for (int i = 0; i < cacheNames.length; i++) {
-                String name = cacheNames[i];
-                manager.getCache(name).put(new Element(Integer.toString(i), Integer.valueOf(i)));
-                //Add some non serializable elements that should not get propagated
-                manager.getCache(name).put(new Element("nonSerializable" + i, new Object()));
-            }
-
-            assertBy(10, TimeUnit.SECONDS, new Callable<Boolean>() {
-
-                public Boolean call() throws Exception {
-                    for (int i = 0; i < cacheNames.length; i++) {
-                        String name = cacheNames[i];
-                        if (manager.getCacheManagerPeerProvider("RMI").listRemoteCachePeers(manager.getCache(name)).isEmpty()) {
-                            continue;
-                        }
-                        if ("sampleCache2".equals(name)) {
-                            //sampleCache2 in manager1 replicates puts via invalidate, so the count will be 1 less
-                            for (CacheManager manager : cluster.subList(1, cluster.size())) {
-                                assertThat(manager.getCache(name).get(Integer.toString(i)), nullValue());
-                                assertThat(manager.getCache(name).get("nonSerializable" + i), nullValue());
-                            }
-                        } else {
-                            for (CacheManager manager : cluster.subList(1, cluster.size())) {
-                                assertThat("Cache : " + name, manager.getCache(name).get(Integer.toString(i)), notNullValue());
-                                assertThat(manager.getCache(name).get("nonSerializable" + i), nullValue());
-                            }
-                        }
-                    }
-                    return Boolean.TRUE;
-                }
-            }, is(Boolean.TRUE));
-        } finally {
-            destroyCluster(cluster);
-        }
-    }
-
-    /**
-=======
->>>>>>> f78bfa11
      * manager1 adds a replicating cache, then manager2 and so on. Then we remove one. Does everything work as expected?
      */
     @Test
