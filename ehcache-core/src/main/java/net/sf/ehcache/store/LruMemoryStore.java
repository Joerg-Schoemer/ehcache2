--- conflicted
+++ resolved
@@ -115,17 +115,7 @@
         }
         map = new SpoolingLinkedHashMap();
         status = Status.STATUS_ALIVE;
-<<<<<<< HEAD
-        if (cache.getCacheConfiguration().isCopyOnRead() || cache.getCacheConfiguration().isCopyOnWrite()) {
-            copyStrategyHandler = new CopyStrategyHandler(cache.getCacheConfiguration().isCopyOnRead(),
-                cache.getCacheConfiguration().isCopyOnWrite(), cache.getCacheConfiguration().getCopyStrategy(),
-              cache.getCacheConfiguration().getClassLoader());
-        } else {
-            copyStrategyHandler = MemoryStore.NO_COPY_STRATEGY_HANDLER;
-        }
-=======
         copyStrategyHandler = MemoryStore.getCopyStrategyHandler(cache);
->>>>>>> edce2e6f
     }
 
     private boolean determineCachePinned(CacheConfiguration cacheConfiguration) {
