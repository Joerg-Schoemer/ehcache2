--- conflicted
+++ resolved
@@ -64,18 +64,6 @@
      * @param configuration the configuration of the rest agent
      */
     public void initialize(ManagementRESTServiceConfiguration configuration);
-<<<<<<< HEAD
-
-    /**
-     * Register the cluster endpoint of a specific client to enable
-     * clustered monitoring.
-     *
-     * @param clientUUID the client UUID
-     */
-    public void registerClusterRemoteEndpoint(String clientUUID);
-
-    /**
-=======
 
     /**
      * Register the cluster endpoint of a specific client to enable
@@ -102,7 +90,6 @@
     void removeClientUUID(String clientUUID);
 
   /**
->>>>>>> 37aab621
      * Unregister the previously registered cluster endpoint.
      */
     public void unregisterClusterRemoteEndpoint();
