/**
 *  Copyright Terracotta, Inc.
 *
 *  Licensed under the Apache License, Version 2.0 (the "License");
 *  you may not use this file except in compliance with the License.
 *  You may obtain a copy of the License at
 *
 *      http://www.apache.org/licenses/LICENSE-2.0
 *
 *  Unless required by applicable law or agreed to in writing, software
 *  distributed under the License is distributed on an "AS IS" BASIS,
 *  WITHOUT WARRANTIES OR CONDITIONS OF ANY KIND, either express or implied.
 *  See the License for the specific language governing permissions and
 *  limitations under the License.
 */

package net.sf.ehcache.management.sampled;

<<<<<<< HEAD
=======
import java.util.Map;

import net.sf.ehcache.util.ManagementAttribute;
>>>>>>> 46053de6
import net.sf.ehcache.util.counter.sampled.SampledCounter;
import net.sf.ehcache.util.counter.sampled.SampledRateCounter;


/**
 * An interface for exposing cache statistics.
 * Extends from both {@link LiveCacheStatistics} and {@link LegacyCacheStatistics}
 *
 * @author <a href="mailto:asanoujam@terracottatech.com">Abhishek Sanoujam</a>
 * @author <a href="mailto:byoukste@terracottatech.com">byoukste</a>
 */
public interface CacheSampler extends LegacyCacheStatistics {
    
    /**
     * Is the cache enabled?.
     *
     * @return true, if is enabled
     */
    @ManagementAttribute
    boolean isEnabled();

    /**
     * Enabled/disable bulk-load mode for this node.
     *
     * @param bulkLoadEnabled the new node bulk load enabled
     */
    void setNodeBulkLoadEnabled(boolean bulkLoadEnabled);

    /**
     * Is the cache in bulk-load mode cluster-wide?.
     *
     * @return true, if is cluster bulk load enabled
     */
    boolean isClusterBulkLoadEnabled();

    /**
     * Is the cache in bulk-load mode locally?.
     *
     * @return true, if is node bulk load enabled
     */
    @ManagementAttribute
    boolean isNodeBulkLoadEnabled();

    /**
     * Enabled/disable the cache.
     *
     * @param enabled the new enabled
     */
    void setEnabled(boolean enabled);

    /**
     * Removes all cached items.
     */
    void removeAll();

    /**
     * Flushes all cache items from memory to the disk store, and from the
     * DiskStore to disk.
     */
    void flush();

    /**
     * Gets the status attribute of the Cache.
     *
     * @return The status value from the Status enum class
     */
    @ManagementAttribute
    String getStatus();

    /**
     * Is the cache configured with Terracotta clustering?.
     *
     * @return true if clustered with terracotta
     */
    @ManagementAttribute
    boolean isTerracottaClustered();

    /**
     * Returns a textual description of a Terracotta-clustered cache's consistency mode.
     *
     * @return "STRONG", "EVENTUAL", or "na" if the cache is not Terracotta-clustered
     */
    @ManagementAttribute
    String getTerracottaConsistency();

    /**
     * Configuration property accessor.
     *
     * @return Max entries local heap config setting value
     */
    @ManagementAttribute
    long getMaxEntriesLocalHeap();

    /**
     * setMaxEntriesLocalHeap.
     *
     * @param maxEntries the new max entries local heap
     */
    void setMaxEntriesLocalHeap(long maxEntries);

    /**
     * Configuration property accessor.
     *
     * @return Max bytes local heap config setting value
     */
    @ManagementAttribute
    long getMaxBytesLocalHeap();

    /**
     * setMaxBytesLocalHeap.
     *
     * @param maxBytes the new max bytes local heap
     */
    void setMaxBytesLocalHeap(long maxBytes);

    /**
     * setMaxBytesLocalHeap.
     *
     * @param maxBytes the new max bytes local heap as string
     */
    void setMaxBytesLocalHeapAsString(String maxBytes);

    /**
     * Configuration property accessor.
     *
     * @return Max bytes local heap config setting value as string
     */
    @ManagementAttribute
    String getMaxBytesLocalHeapAsString();

    /**
     * Configuration property accessor.
     *
     * @return Max bytes local offheap config setting value
     */
    @ManagementAttribute
    long getMaxBytesLocalOffHeap();

    /**
     * Configuration property accessor.
     *
     * @return Max bytes local offheap config setting value as string
     */
    @ManagementAttribute
    String getMaxBytesLocalOffHeapAsString();

    /**
     * Configuration property accessor.
     *
     * @return Max entries local disk config setting value
     */
    @ManagementAttribute
    long getMaxEntriesLocalDisk();

    /**
     * setMaxEntriesLocalDisk.
     *
     * @param maxEntries the new max entries local disk
     */
    void setMaxEntriesLocalDisk(long maxEntries);

    /**
     * Configuration property accessor.
     *
     * @return Max elements on disk config setting value
     */
    @ManagementAttribute
    int getMaxElementsOnDisk();

    /**
     * Configuration property accessor.
     *
     * @return Max entries in cache config setting value
     */
    @ManagementAttribute
    long getMaxEntriesInCache();

    /**
     * setMaxElementsOnDisk.
     *
     * @param maxElements the new max elements on disk
     */
    void setMaxElementsOnDisk(int maxElements);

    /**
     * setMaxEntriesInCache.
     *
     * @param maxEntries the new max entries in cache
     */
    void setMaxEntriesInCache(long maxEntries);

    /**
     * Configuration property accessor.
     *
     * @return Max bytes local disk config setting value
     */
    @ManagementAttribute
    long getMaxBytesLocalDisk();

    /**
     * setMaxBytesLocalDisk.
     *
     * @param maxBytes the new max bytes local disk
     */
    void setMaxBytesLocalDisk(long maxBytes);

    /**
     * setMaxBytesLocalDisk.
     *
     * @param maxBytes the new max bytes local disk as string
     */
    void setMaxBytesLocalDiskAsString(String maxBytes);

    /**
     * Configuration property accessor.
     *
     * @return Max bytes local disk config setting value as string
     */
    @ManagementAttribute
    String getMaxBytesLocalDiskAsString();

    /**
     * Configuration property accessor.
     *
     * @return a String representation of the policy
     */
    @ManagementAttribute
    String getMemoryStoreEvictionPolicy();

    /**
     * setMemoryStoreEvictionPolicy.
     *
     * @param evictionPolicy the new memory store eviction policy
     */
    void setMemoryStoreEvictionPolicy(String evictionPolicy);

    /**
     * Configuration property accessor.
     *
     * @return true if set to eternal in config
     */
    @ManagementAttribute
    boolean isEternal();

    /**
     * setEternal.
     *
     * @param eternal the new eternal
     */
    void setEternal(boolean eternal);

    /**
     * Configuration property accessor.
     *
     * @return TTI in config
     */
    @ManagementAttribute
    long getTimeToIdleSeconds();

    /**
     * setTimeToIdleSeconds.
     *
     * @param tti the new time to idle seconds
     */
    void setTimeToIdleSeconds(long tti);

    /**
     * Configuration property accessor.
     *
     * @return TTL in config
     */
    @ManagementAttribute
    long getTimeToLiveSeconds();

    /**
     * setTimeToLiveSeconds.
     *
     * @param ttl the new time to live seconds
     */
    void setTimeToLiveSeconds(long ttl);

    /**
     * Configuration property accessor.
     *
     * @return true if overflow to disk specified in config
     */
    @ManagementAttribute
    boolean isOverflowToDisk();

    /**
     * setOverflowToDisk.
     *
     * @param overflowToDisk the new overflow to disk
     */
    void setOverflowToDisk(boolean overflowToDisk);

    /**
     * Configuration property accessor.
     *
     * @return true if configured with disk persistence
     */
    @ManagementAttribute
    boolean isDiskPersistent();

    /**
     * setDiskPersistent.
     *
     * @param diskPersistent the new disk persistent
     */
    void setDiskPersistent(boolean diskPersistent);

    /**
     * isOverflowToOffHeap
     * 
     * @return true if configured for offheap
     */
    @ManagementAttribute
    boolean isOverflowToOffHeap();
    
    /**
     * getPersistenceStrategy
     * 
     * @return the strategy name
     * @see net.sf.ehcache.config.PersistenceConfiguration
     */
    @ManagementAttribute
    String getPersistenceStrategy();
    
    /**
     * Configuration property accessor
     *
     * @return Value for disk expiry thread interval in seconds specified in config
     */
    @ManagementAttribute
    long getDiskExpiryThreadIntervalSeconds();

    /**
     * setDiskExpiryThreadIntervalSeconds.
     *
     * @param seconds the new disk expiry thread interval seconds
     */
    void setDiskExpiryThreadIntervalSeconds(long seconds);

    /**
     * Configuration property accessor.
     *
     * @return true if logging is enabled on the cache
     */
    @ManagementAttribute
    boolean isLoggingEnabled();

    /**
     * setLoggingEnabled.
     *
     * @param enabled the new logging enabled
     */
    void setLoggingEnabled(boolean enabled);

    /**
     * Configuration property accessor.
     *
     * @return true if the cache is pinned
     * @see net.sf.ehcache.config.PinningConfiguration
     */
    @ManagementAttribute
    boolean isPinned();

    /**
     * Configuration property accessor.
     *
     * @return the store to which this cache is pinned
     * @see net.sf.ehcache.config.PinningConfiguration
     */
    @ManagementAttribute
    String getPinnedToStore();

    /**
     * Is there a registered Write-behind CacheWriter.
     *
     * @return the checks for write behind writer
     */
    @ManagementAttribute
    boolean getHasWriteBehindWriter();

    /**
     * Returns the total length of all write-behind queues for this cache.
     *
     * @return writer-behind queue length
     */
    long getWriterQueueLength();

    /**
     * Get the timestamp in nanos of the last rejoin.
     *
     * @return the most recent rejoin time stamp millis
     */
    long getMostRecentRejoinTimeStampMillis();
    
    /**
     * Returns the maximum size of any write-behind queues.
     *
     * @return Maximum elements that can be queued for processing by the write-behind writer
     * @see net.sf.ehcache.config.CacheWriterConfiguration#getWriteBehindMaxQueueSize()
     */
    @ManagementAttribute
    int getWriterMaxQueueSize();

    /**
     * Returns the number of configured write-behind queues/threads.
     *
     * @return Number of configured processing queues/threads for use by the write-behind writer
     * @see net.sf.ehcache.config.CacheWriterConfiguration#getWriteBehindConcurrency()
     */
    @ManagementAttribute
    int getWriterConcurrency();

    /**
     * Is the cache a transactional one.
     *
     * @return the transactional
     * @see net.sf.ehcache.config.CacheConfiguration.TransactionalMode
     */
    @ManagementAttribute
    boolean getTransactional();

    /**
     * Gets the transaction commit rate.
     *
     * @return Xa commit rate
     */
    long getTransactionCommitRate();

    /**
     * Gets the transaction rollback rate.
     *
     * @return Xa rollback rate
     */
    long getTransactionRollbackRate();

    /**
     * Is the cache configured for search.
     *
     * @return the searchable
     * @see net.sf.ehcache.config.Searchable
     */
    @ManagementAttribute
    boolean getSearchable();

    /**
<<<<<<< HEAD
=======
     * Get the declared search attributes and their type names.
     * Note: doesn't deal with DynamicAttributeExctractor.
     * 
     * @return map of search attribute name -> type name
     */
    @ManagementAttribute
    Map<String, String> getSearchAttributes();
    
    /**
>>>>>>> 46053de6
     * Gets the cache search rate.
     *
     * @return search rate
     */
    long getCacheSearchRate();

    /**
     * Gets the average search time.
     *
     * @return search time
     */
    long getAverageSearchTime();

    /**
     * Gets the cache hit rate.
     *
     * @return hit rate
     */
    long getCacheHitRate();

    /**
     * Gets the cache in memory hit rate.
     *
     * @return in-memory hit rate
     */
    long getCacheInMemoryHitRate();

    /**
     * Gets the cache off heap hit rate.
     *
     * @return off-heap hit rate
     */
    long getCacheOffHeapHitRate();

    /**
     * Gets the cache on disk hit rate.
     *
     * @return on-disk hit rate
     */
    long getCacheOnDiskHitRate();

    /**
     * Gets the cache miss rate.
     *
     * @return miss rate
     */
    long getCacheMissRate();

    /**
     * Gets the cache in memory miss rate.
     *
     * @return in-memory miss rate
     */
    long getCacheInMemoryMissRate();

    /**
     * Gets the cache off heap miss rate.
     *
     * @return off-heap miss rate
     */
    long getCacheOffHeapMissRate();

    /**
     * Gets the cache on disk miss rate.
     *
     * @return on-disk miss rate
     */
    long getCacheOnDiskMissRate();

    /**
     * Gets the cache put rate.
     *
     * @return put rate
     */
    long getCachePutRate();

    /**
     * Gets the cache update rate.
     *
     * @return update rate
     */
    long getCacheUpdateRate();

    /**
     * Gets the cache remove rate.
     *
     * @return remove rate
     */
    long getCacheRemoveRate();

    /**
     * Gets the cache eviction rate.
     *
     * @return eviction rate
     */
    long getCacheEvictionRate();

    /**
     * Gets the cache expiration rate.
     *
     * @return expiration rate
     */
    long getCacheExpirationRate();

    /**
     * Gets the average get time.
     *
     * @return average get time (nanos.)
     */
    long getAverageGetTime();
    
    /**
     * Get the {@link SampledCounter} for cache hit.
     *
     * @return the {@code SampledCounter} for cache hit count
     */
    SampledCounter getCacheHitSample();

    /**
     * Get the {@link SampledCounter} for cache hit ratio.
     *
     * @return the {@code SampledCounter} for cache hit ratio
     */
    SampledCounter getCacheHitRatioSample();

    /**
     * Get the {@link SampledCounter} for in-memory cache hit.
     *
     * @return the {@code SampledCounter} for cache hit count in memory
     */
    SampledCounter getCacheHitInMemorySample();

    /**
     * Get the {@link SampledCounter} for off-heap cache hit.
     *
     * @return the {@code SampledCounter} for cache hit count in off-heap
     */
    SampledCounter getCacheHitOffHeapSample();

    /**
     * Get the {@link SampledCounter} for on-disk cache hit.
     *
     * @return the {@code SampledCounter} for cache hit count on disk
     */
    SampledCounter getCacheHitOnDiskSample();

    /**
     * Get the {@link SampledCounter} for cache miss.
     *
     * @return the {@code SampledCounter} for cache miss count
     */
    SampledCounter getCacheMissSample();

    /**
     * Get the {@link SampledCounter} for in-memory cache miss.
     *
     * @return the {@code SampledCounter} for cache miss count in memory
     */
    SampledCounter getCacheMissInMemorySample();

    /**
     * Get the {@link SampledCounter} for off-heap cache miss.
     *
     * @return the {@code SampledCounter} for cache miss count in off-heap
     */
    SampledCounter getCacheMissOffHeapSample();

    /**
     * Get the {@link SampledCounter} for on-disk cache miss.
     *
     * @return the {@code SampledCounter} for cache miss count on disk
     */
    SampledCounter getCacheMissOnDiskSample();

    /**
     * Get the {@link SampledCounter} for cache miss as result of the element getting
     * expired.
     *
     * @return the {@code SampledCounter} for cache miss count and the reason for miss
     * being the element got expired
     */
    SampledCounter getCacheMissExpiredSample();

    /**
     * Get the {@link SampledCounter} for cache miss as result of the element not found
     * in cache.
     *
     * @return the {@code SampledCounter} for cache miss not found count
     */
    SampledCounter getCacheMissNotFoundSample();

    /**
     * Get the {@link SampledCounter} element evicted from cache.
     *
     * @return the {@code SampledCounter} for element evicted count
     */
    SampledCounter getCacheElementEvictedSample();

    /**
     * Get the {@link SampledCounter} element removed from cache.
     *
     * @return the {@code SampledCounter} for element removed count
     */
    SampledCounter getCacheElementRemovedSample();

    /**
     * Get the {@link SampledCounter} element expired from cache.
     *
     * @return Most recent value for element expired count
     */
    SampledCounter getCacheElementExpiredSample();

    /**
     * Get the {@link SampledCounter} element puts in the cache.
     *
     * @return the {@code SampledCounter} for number of element puts
     */
    SampledCounter getCacheElementPutSample();

    /**
     * Get the {@link SampledCounter} element updates , i.e. put() on elements with
     * already existing keys in the cache
     *
     * @return the {@code SampledCounter}d value for element update count
     */
    SampledCounter getCacheElementUpdatedSample();

    /**
     * Get the {@link SampledRateCounter} for average time taken for get() operation in the
     * cache.
     *
     * @return the {@code SampledRateCounter} of average get time taken for a get operation
     */
    SampledRateCounter getAverageGetTimeSample();

    /**
     * Get the {@link SampledRateCounter} for average search execution time for searches finishing within the last sample period.
     *
     * @return the {@code SampledRateCounter} of average search time taken
     */
    SampledRateCounter getAverageSearchTimeSample();

    /**
     * Get the {@link SampledCounter} for number of searches that have finished in the interval.
     *
     * @return the {@code SampledCounter} for number of searches
     */
    SampledCounter getSearchesPerSecondSample();

    /**
     * Get the {@link SampledCounter} for number of XA Transaction commits that have completed in the interval.
     *
     * @return the {@code SampledCounter} for number XA Transaction commits
     */
    SampledCounter getCacheXaCommitsSample();

    /**
     * Get the {@link SampledCounter} for number of XA Transaction rollbacks that have completed in the interval.
     *
     * @return the {@code SampledCounter} for number XA Transaction rollbacks
     */
    SampledCounter getCacheXaRollbacksSample();

    /**
     * Get the {@link SampledCounter} for cache size.
     *
     * @return the {@code SampledCounter} for cache size
     */
    SampledCounter getSizeSample();

    /**
     * Get the {@link SampledCounter} for local heap size.
     *
     * @return the {@code SampledCounter} for local heap size
     */
    SampledCounter getLocalHeapSizeSample();

    /**
     * Get the {@link SampledCounter} for local heap size in bytes.
     *
     * @return the {@code SampledCounter} for local heap size in bytes
     */
    SampledCounter getLocalHeapSizeInBytesSample();

    /**
     * Get the {@link SampledCounter} for local offheap size.
     *
     * @return the {@code SampledCounter} for local offheap size
     */
    SampledCounter getLocalOffHeapSizeSample();

    /**
     * Get the {@link SampledCounter} for local offheap size in bytes.
     *
     * @return the {@code SampledCounter} for local offheap size in bytes
     */
    SampledCounter getLocalOffHeapSizeInBytesSample();

    /**
     * Get the {@link SampledCounter} for local disk size.
     *
     * @return the {@code SampledCounter} for local disk size
     */
    SampledCounter getLocalDiskSizeSample();

    /**
     * Get the {@link SampledCounter} for local disk size in bytes.
     *
     * @return the {@code SampledCounter} for local disk size in bytes
     */
    SampledCounter getLocalDiskSizeInBytesSample();

    /**
     * Get the {@link SampledCounter} for remote size.
     *
     * @return the {@code SampledCounter} for remote size
     */
    SampledCounter getRemoteSizeSample();

    /**
     * Get the {@link SampledCounter} for writer queue length.
     *
     * @return the {@code SampledCounter} for writer queue length
     */
    SampledCounter getWriterQueueLengthSample();

    /**
     * Get the {@link SampledCounter} for last rejoin timestamp.
     *
     * @return the {@code SampledCounter} for last rejoin timestamp
     */
    SampledCounter getMostRecentRejoinTimestampMillisSample();

    /**
     * Get the {@link SampledCounter} for offline cache cluster events.
     *
     * @return the {@code SampledCounter} for offline cache cluster events
     */
    SampledCounter getCacheClusterOfflineSample();

    /**
     * Get the {@link SampledCounter} for online cache cluster events.
     *
     * @return the {@code SampledCounter} for online cache cluster events
     */
    SampledCounter getCacheClusterOnlineSample();
    
    /**
     * Get the {@link SampledCounter} for rejoin cache cluster events.
     *
     * @return the {@code SampledCounter} for rejoin cache cluster events
     */
    SampledCounter getCacheClusterRejoinSample();
    
    /**
     * Gets the nonstop success sample.
     *
     * @return the nonstop success sample
     */
    SampledCounter getNonStopSuccessSample();
    
    /**
     * Gets the nonstop failure sample.
     *
     * @return the nonstop failure sample
     */
    SampledCounter getNonStopFailureSample();
    
    /**
     * Gets the nonstop rejoin sample.
     *
     * @return the nonstop rejoin sample
     */
    SampledCounter getNonStopRejoinTimeoutSample();
    
    /**
     * Gets the nonstop timeout sample.
     *
     * @return the nonstop timeout sample
     */
    SampledCounter getNonStopTimeoutSample();

    /**
     * Gets the non stop success most recent sample.
     *
     * @return the non stop success most recent sample
     */
    long getNonStopSuccessRate();
    
    /**
     * Gets the non stop failure most recent sample.
     *
     * @return the non stop failure most recent sample
     */
    long getNonStopFailureRate();
    
    /**
     * Gets the non stop rejoin most recent sample.
     *
     * @return the non stop rejoin most recent sample
     */
    long getNonStopRejoinTimeoutRate();
    
    /**
     * Gets the non stop timeout most recent sample.
     *
     * @return the non stop timeout most recent sample
     */
    long getNonStopTimeoutRate();
}<|MERGE_RESOLUTION|>--- conflicted
+++ resolved
@@ -16,12 +16,7 @@
 
 package net.sf.ehcache.management.sampled;
 
-<<<<<<< HEAD
-=======
-import java.util.Map;
-
 import net.sf.ehcache.util.ManagementAttribute;
->>>>>>> 46053de6
 import net.sf.ehcache.util.counter.sampled.SampledCounter;
 import net.sf.ehcache.util.counter.sampled.SampledRateCounter;
 
@@ -471,18 +466,6 @@
     boolean getSearchable();
 
     /**
-<<<<<<< HEAD
-=======
-     * Get the declared search attributes and their type names.
-     * Note: doesn't deal with DynamicAttributeExctractor.
-     * 
-     * @return map of search attribute name -> type name
-     */
-    @ManagementAttribute
-    Map<String, String> getSearchAttributes();
-    
-    /**
->>>>>>> 46053de6
      * Gets the cache search rate.
      *
      * @return search rate
