/**
 *  Copyright Terracotta, Inc.
 *
 *  Licensed under the Apache License, Version 2.0 (the "License");
 *  you may not use this file except in compliance with the License.
 *  You may obtain a copy of the License at
 *
 *      http://www.apache.org/licenses/LICENSE-2.0
 *
 *  Unless required by applicable law or agreed to in writing, software
 *  distributed under the License is distributed on an "AS IS" BASIS,
 *  WITHOUT WARRANTIES OR CONDITIONS OF ANY KIND, either express or implied.
 *  See the License for the specific language governing permissions and
 *  limitations under the License.
 */

package net.sf.ehcache;

import java.beans.PropertyChangeListener;
import java.beans.PropertyChangeSupport;
import java.io.IOException;
import java.io.Serializable;
import java.net.InetAddress;
import java.net.UnknownHostException;
import java.util.ArrayList;
import java.util.Collection;
import java.util.Collections;
import java.util.HashMap;
import java.util.HashSet;
import java.util.Iterator;
import java.util.List;
import java.util.Map;
import java.util.Map.Entry;
import java.util.Properties;
import java.util.Set;
import java.util.UUID;
import java.util.concurrent.AbstractExecutorService;
import java.util.concurrent.Callable;
import java.util.concurrent.CopyOnWriteArrayList;
import java.util.concurrent.ExecutionException;
import java.util.concurrent.ExecutorService;
import java.util.concurrent.Future;
import java.util.concurrent.LinkedBlockingQueue;
import java.util.concurrent.ThreadPoolExecutor;
import java.util.concurrent.TimeUnit;
import java.util.concurrent.TimeoutException;
import java.util.concurrent.atomic.AtomicBoolean;
import java.util.concurrent.atomic.AtomicReference;
import java.util.concurrent.locks.ReentrantLock;
import net.sf.ehcache.CacheOperationOutcomes.GetAllOutcome;

import net.sf.ehcache.CacheOperationOutcomes.GetOutcome;
import net.sf.ehcache.CacheOperationOutcomes.PutAllOutcome;
import net.sf.ehcache.CacheOperationOutcomes.PutOutcome;
import net.sf.ehcache.CacheOperationOutcomes.RemoveAllOutcome;
import net.sf.ehcache.CacheOperationOutcomes.RemoveOutcome;
import net.sf.ehcache.CacheOperationOutcomes.SearchOutcome;
import net.sf.ehcache.bootstrap.BootstrapCacheLoader;
import net.sf.ehcache.bootstrap.BootstrapCacheLoaderFactory;
import net.sf.ehcache.cluster.CacheCluster;
import net.sf.ehcache.cluster.ClusterScheme;
import net.sf.ehcache.cluster.ClusterSchemeNotAvailableException;
import net.sf.ehcache.concurrent.CacheLockProvider;
import net.sf.ehcache.concurrent.LockType;
import net.sf.ehcache.concurrent.StripedReadWriteLockSync;
import net.sf.ehcache.concurrent.Sync;
import net.sf.ehcache.config.CacheConfiguration;
import net.sf.ehcache.config.CacheWriterConfiguration;
import net.sf.ehcache.config.DiskStoreConfiguration;
import net.sf.ehcache.config.InvalidConfigurationException;
import net.sf.ehcache.config.NonstopConfiguration;
import net.sf.ehcache.config.PersistenceConfiguration;
import net.sf.ehcache.config.PersistenceConfiguration.Strategy;
import net.sf.ehcache.config.PinningConfiguration;
import net.sf.ehcache.config.SearchAttribute;
import net.sf.ehcache.config.TerracottaConfiguration;
import net.sf.ehcache.config.TerracottaConfiguration.Consistency;
import net.sf.ehcache.constructs.nonstop.concurrency.LockOperationTimedOutNonstopException;
import net.sf.ehcache.event.CacheEventListener;
import net.sf.ehcache.event.CacheEventListenerFactory;
import net.sf.ehcache.event.RegisteredEventListeners;
import net.sf.ehcache.exceptionhandler.CacheExceptionHandler;
import net.sf.ehcache.extension.CacheExtension;
import net.sf.ehcache.extension.CacheExtensionFactory;
import net.sf.ehcache.loader.CacheLoader;
import net.sf.ehcache.loader.CacheLoaderFactory;
import net.sf.ehcache.pool.Pool;
import net.sf.ehcache.pool.PoolEvictor;
import net.sf.ehcache.pool.SizeOfEngine;
import net.sf.ehcache.pool.impl.BoundedPool;
import net.sf.ehcache.pool.impl.FromLargestCachePoolEvictor;
import net.sf.ehcache.pool.impl.UnboundedPool;
import net.sf.ehcache.search.Attribute;
import net.sf.ehcache.search.Query;
import net.sf.ehcache.search.Results;
import net.sf.ehcache.search.SearchException;
import net.sf.ehcache.search.attribute.AttributeExtractor;
import net.sf.ehcache.statistics.StatisticsPlaceholder;
import net.sf.ehcache.store.DiskBackedMemoryStore;
import net.sf.ehcache.store.ElementValueComparator;
import net.sf.ehcache.store.LegacyStoreWrapper;
import net.sf.ehcache.store.LruMemoryStore;
import net.sf.ehcache.store.MemoryOnlyStore;
import net.sf.ehcache.store.MemoryStoreEvictionPolicy;
import net.sf.ehcache.store.Policy;
import net.sf.ehcache.store.Store;
import net.sf.ehcache.store.StoreListener;
import net.sf.ehcache.store.StoreQuery;
import net.sf.ehcache.store.StoreQuery.Ordering;
import net.sf.ehcache.store.TerracottaStore;
import net.sf.ehcache.store.compound.ImmutableValueElementCopyStrategy;
import net.sf.ehcache.store.compound.ReadWriteCopyStrategy;
import net.sf.ehcache.store.disk.DiskStore;
import net.sf.ehcache.store.disk.StoreUpdateException;
import net.sf.ehcache.terracotta.InternalEhcache;
import net.sf.ehcache.terracotta.TerracottaNotRunningException;
import net.sf.ehcache.transaction.SoftLockManager;
import net.sf.ehcache.transaction.TransactionIDFactory;
import net.sf.ehcache.transaction.local.JtaLocalTransactionStore;
import net.sf.ehcache.transaction.local.LocalTransactionStore;
import net.sf.ehcache.transaction.manager.TransactionManagerLookup;
import net.sf.ehcache.transaction.xa.XATransactionStore;
import net.sf.ehcache.util.ClassLoaderUtil;
import net.sf.ehcache.util.NamedThreadFactory;
import net.sf.ehcache.util.PropertyUtil;
import net.sf.ehcache.util.TimeUtil;
import net.sf.ehcache.util.VmUtils;
import net.sf.ehcache.writer.CacheWriter;
import net.sf.ehcache.writer.CacheWriterFactory;
import net.sf.ehcache.writer.CacheWriterManager;
import net.sf.ehcache.writer.CacheWriterManagerException;

import org.slf4j.Logger;
import org.slf4j.LoggerFactory;
import org.terracotta.context.annotations.ContextAttribute;
import org.terracotta.statistics.StatisticsManager;
import org.terracotta.statistics.observer.OperationObserver;

import static net.sf.ehcache.statistics.StatisticBuilder.operation;


/**
 * Cache is the central class in ehcache. Caches have {@link Element}s and are managed
 * by the {@link CacheManager}. The Cache performs logical actions. It delegates physical
 * implementations to its {@link net.sf.ehcache.store.Store}s.
 * <p/>
 * A reference to a Cache can be obtained through the {@link CacheManager}. A Cache thus obtained
 * is guaranteed to have status {@link Status#STATUS_ALIVE}. This status is checked for any method which
 * throws {@link IllegalStateException} and the same thrown if it is not alive. This would normally
 * happen if a call is made after {@link CacheManager#shutdown} is invoked.
 * <p/>
 * Cache is threadsafe.
 * <p/>
 * Statistics on cache usage are collected and made available through the {@link #getStatistics()} methods.
 * <p/>
 * Various decorators are available for Cache, such as BlockingCache, SelfPopulatingCache and the dynamic proxy
 * ExceptionHandlingDynamicCacheProxy. See each class for details.
 *
 * @author Greg Luck
 * @author Geert Bevin
 * @version $Id$
 */
public class Cache implements InternalEhcache, StoreListener {

    /**
     * A reserved word for cache names. It denotes a default configuration
     * which is applied to caches created without configuration.
     */
    public static final String DEFAULT_CACHE_NAME = "default";

    /**
     * System Property based method of disabling ehcache. If disabled no elements will be added to a cache.
     * <p/>
     * Set the property "net.sf.ehcache.disabled=true" to disable ehcache.
     * <p/>
     * This can easily be done using <code>java -Dnet.sf.ehcache.disabled=true</code> in the command line.
     */
    public static final String NET_SF_EHCACHE_DISABLED = "net.sf.ehcache.disabled";

    /**
     * System Property based method of selecting the LruMemoryStore in use up to ehcache 1.5. This is provided
     * for ease of migration.
     * <p/>
     * Set the property "net.sf.ehcache.use.classic.lru=true" to use the older LruMemoryStore implementation
     * when LRU is selected as the eviction policy.
     * <p/>
     * This can easily be done using <code>java -Dnet.sf.ehcache.use.classic.lru=true</code> in the command line.
     */
    public static final String NET_SF_EHCACHE_USE_CLASSIC_LRU = "net.sf.ehcache.use.classic.lru";

    /**
     * The default interval between runs of the expiry thread.
     * @see CacheConfiguration#DEFAULT_EXPIRY_THREAD_INTERVAL_SECONDS CacheConfiguration#DEFAULT_EXPIRY_THREAD_INTERVAL_SECONDS for a preferred way of setting
     */
    public static final long DEFAULT_EXPIRY_THREAD_INTERVAL_SECONDS = CacheConfiguration.DEFAULT_EXPIRY_THREAD_INTERVAL_SECONDS;

    private static final Logger LOG = LoggerFactory.getLogger(Cache.class.getName());

    private static InetAddress localhost;

    /**
     * The amount of time to wait if a store gets backed up
     */
    private static final int BACK_OFF_TIME_MILLIS = 50;

    private static final int EXECUTOR_KEEP_ALIVE_TIME = 60000;
    private static final int EXECUTOR_MAXIMUM_POOL_SIZE = Math.min(10, Runtime.getRuntime().availableProcessors());
    private static final int EXECUTOR_CORE_POOL_SIZE = 1;
    private static final String EHCACHE_CLUSTERREDSTORE_MAX_CONCURRENCY_PROP = "ehcache.clusteredStore.maxConcurrency";
    private static final int DEFAULT_EHCACHE_CLUSTERREDSTORE_MAX_CONCURRENCY = 4096;

    static {
        try {
            localhost = InetAddress.getLocalHost();
        } catch (UnknownHostException e) {
            LOG.error("Unable to set localhost. This prevents creation of a GUID. Cause was: " + e.getMessage(), e);
        } catch (java.lang.NoClassDefFoundError e) {
            LOG.debug("InetAddress is being blocked by your runtime environment. e.g. Google App Engine." +
                    " Ehcache will work as a local cache.");
        }
    }

    private volatile boolean disabled = Boolean.getBoolean(NET_SF_EHCACHE_DISABLED);

    private final boolean useClassicLru = Boolean.getBoolean(NET_SF_EHCACHE_USE_CLASSIC_LRU);

    private final CacheStatus cacheStatus = new CacheStatus();

    private final CacheConfiguration configuration;

    /**
     * The {@link import net.sf.ehcache.store.Store} of this {@link Cache}.
     */
    private volatile Store compoundStore;

    private volatile CacheLockProvider lockProvider;

    private volatile RegisteredEventListeners registeredEventListeners;

    private final List<CacheExtension> registeredCacheExtensions = new CopyOnWriteArrayList<CacheExtension>();;

    private final String guid = createGuid();

    private volatile CacheManager cacheManager;

    private volatile BootstrapCacheLoader bootstrapCacheLoader;

    private volatile CacheExceptionHandler cacheExceptionHandler;

    private final List<CacheLoader> registeredCacheLoaders = new CopyOnWriteArrayList<CacheLoader>();

    private volatile CacheWriterManager cacheWriterManager;

    private final AtomicBoolean cacheWriterManagerInitFlag = new AtomicBoolean(false);

    private final ReentrantLock cacheWriterManagerInitLock = new ReentrantLock();

    private volatile CacheWriter registeredCacheWriter;

    private final OperationObserver<GetOutcome> getObserver = operation(GetOutcome.class).named("get").of(this).tag("cache").build();
    private final OperationObserver<PutOutcome> putObserver = operation(PutOutcome.class).named("put").of(this).tag("cache").build();
    private final OperationObserver<RemoveOutcome> removeObserver = operation(RemoveOutcome.class).named("remove").of(this).tag("cache").build();
    private final OperationObserver<GetAllOutcome> getAllObserver = operation(GetAllOutcome.class).named("getAll").of(this)
            .tag("cache", "bulk").build();
    private final OperationObserver<PutAllOutcome> putAllObserver = operation(PutAllOutcome.class).named("putAll").of(this)
            .tag("cache", "bulk").build();
    private final OperationObserver<RemoveAllOutcome> removeAllObserver = operation(RemoveAllOutcome.class).named("removeAll").of(this)
            .tag("cache", "bulk").build();
    private final OperationObserver<SearchOutcome> searchObserver = operation(SearchOutcome.class).named("search").of(this).tag("cache").build();

    /**
     * A ThreadPoolExecutor which uses a thread pool to schedule loads in the order in which they are requested.
     * <p/>
     * Each cache has its own one of these, if required. Because the Core Thread Pool is zero, no threads
     * are used until actually needed. Threads are added to the pool up to a maximum of 10. The keep alive
     * time is 60 seconds, after which, if they are not required they will be stopped and collected.
     * <p/>
     * The executorService is only used for cache loading, and is created lazily on demand to avoid unnecessary resource
     * usage.
     * <p/>
     * Use {@link #getExecutorService()} to ensure that it is initialised.
     */
    private volatile ExecutorService executorService;

    private volatile TransactionManagerLookup transactionManagerLookup;

    private volatile boolean allowDisable = true;

    private final PropertyChangeSupport propertyChangeSupport = new PropertyChangeSupport(this);

    private volatile ElementValueComparator elementValueComparator;

    private StatisticsPlaceholder statistics;

    /**
     * 2.0 and higher Constructor
     * <p/>
     * The {@link net.sf.ehcache.config.ConfigurationFactory} and clients can create these.
     * <p/>
     * A client can specify their own settings here and pass the {@link Cache} object
     * into {@link CacheManager#addCache} to specify parameters other than the defaults.
     * <p/>
     * Only the CacheManager can initialise them.
     *
     * @param cacheConfiguration the configuration that should be used to create the cache with
     */
    public Cache(CacheConfiguration cacheConfiguration) {
        this(cacheConfiguration, null, null);
    }

    /**
     * 2.0 and higher Constructor
     * <p/>
     * The {@link net.sf.ehcache.config.ConfigurationFactory}
     * and clients can create these.
     * <p/>
     * A client can specify their own settings here and pass the {@link Cache}
     * object into {@link CacheManager#addCache} to specify parameters other
     * than the defaults.
     * <p/>
     * Only the CacheManager can initialise them.
     *
     * @param cacheConfiguration the configuration that should be used to create the cache with
     * @param registeredEventListeners  a notification service. Optionally null, in which case a new one with no registered listeners will be created.
     * @param bootstrapCacheLoader      the BootstrapCacheLoader to use to populate the cache when it is first initialised. Null if none is required.
     */
    public Cache(CacheConfiguration cacheConfiguration,
                 RegisteredEventListeners registeredEventListeners,
                 BootstrapCacheLoader bootstrapCacheLoader) {
        cacheStatus.changeState(Status.STATUS_UNINITIALISED);

        this.configuration = cacheConfiguration.clone();
        configuration.validateCompleteConfiguration();

        if (registeredEventListeners == null) {
            this.registeredEventListeners = new RegisteredEventListeners(this);
        } else {
            this.registeredEventListeners = registeredEventListeners;
        }

        // initialize statistics

        RegisteredEventListeners listeners = getCacheEventNotificationService();
        registerCacheListeners(configuration, listeners);
        registerCacheExtensions(configuration, this);

        if (null == bootstrapCacheLoader) {
            this.bootstrapCacheLoader = createBootstrapCacheLoader(configuration.getBootstrapCacheLoaderFactoryConfiguration());
        } else {
            this.bootstrapCacheLoader = bootstrapCacheLoader;
        }
        registerCacheLoaders(configuration, this);
        registerCacheWriter(configuration, this);

    }



    /**
     * 1.0 Constructor.
     * <p/>
     * The {@link net.sf.ehcache.config.ConfigurationFactory} and clients can create these.
     * <p/>
     * A client can specify their own settings here and pass the {@link Cache} object
     * into {@link CacheManager#addCache} to specify parameters other than the defaults.
     * <p/>
     * Only the CacheManager can initialise them.
     * <p/>
     * This constructor creates disk stores, if specified, that do not persist between restarts.
     * <p/>
     * The default expiry thread interval of 120 seconds is used. This is the interval between runs
     * of the expiry thread, where it checks the disk store for expired elements. It is not the
     * the timeToLiveSeconds.
     *
     * @param name                the name of the cache. Note that "default" is a reserved name for the defaultCache.
     * @param maxElementsInMemory the maximum number of elements in memory, before they are evicted (0 == no limit)
     * @param overflowToDisk      whether to use the disk store
     * @param eternal             whether the elements in the cache are eternal, i.e. never expire
     * @param timeToLiveSeconds   the default amount of time to live for an element from its creation date
     * @param timeToIdleSeconds   the default amount of time to live for an element from its last accessed or modified date
     * @since 1.0
     * @see #Cache(CacheConfiguration, RegisteredEventListeners, BootstrapCacheLoader) Cache(CacheConfiguration, RegisteredEventListeners, BootstrapCacheLoader),
     * for full construction support of version 2.0 and higher features.
     */
    public Cache(String name, int maxElementsInMemory, boolean overflowToDisk,
                 boolean eternal, long timeToLiveSeconds, long timeToIdleSeconds) {

        this(new CacheConfiguration(name, maxElementsInMemory)
                    .overflowToDisk(overflowToDisk)
                    .eternal(eternal)
                    .timeToLiveSeconds(timeToLiveSeconds)
                    .timeToIdleSeconds(timeToIdleSeconds));
    }


    /**
     * 1.1 Constructor.
     * <p/>
     * The {@link net.sf.ehcache.config.ConfigurationFactory} and clients can create these.
     * <p/>
     * A client can specify their own settings here and pass the {@link Cache} object
     * into {@link CacheManager#addCache} to specify parameters other than the defaults.
     * <p/>
     * Only the CacheManager can initialise them.
     *
     * @param name                the name of the cache. Note that "default" is a reserved name for the defaultCache.
     * @param maxElementsInMemory the maximum number of elements in memory, before they are evicted (0 == no limit)
     * @param overflowToDisk      whether to use the disk store
     * @param eternal             whether the elements in the cache are eternal, i.e. never expire
     * @param timeToLiveSeconds   the default amount of time to live for an element from its creation date
     * @param timeToIdleSeconds   the default amount of time to live for an element from its last accessed or modified date
     * @param diskPersistent      whether to persist the cache to disk between JVM restarts
     * @param diskExpiryThreadIntervalSeconds
     *                            how often to run the disk store expiry thread. A large number of 120 seconds plus is recommended
     * @since 1.1
     * @see #Cache(CacheConfiguration, RegisteredEventListeners, BootstrapCacheLoader) Cache(CacheConfiguration, RegisteredEventListeners, BootstrapCacheLoader),
     * for full construction support of version 2.0 and higher features.
     */
    public Cache(String name,
                 int maxElementsInMemory,
                 boolean overflowToDisk,
                 boolean eternal,
                 long timeToLiveSeconds,
                 long timeToIdleSeconds,
                 boolean diskPersistent,
                 long diskExpiryThreadIntervalSeconds) {

        this(new CacheConfiguration(name, maxElementsInMemory)
                    .overflowToDisk(overflowToDisk)
                    .eternal(eternal)
                    .timeToLiveSeconds(timeToLiveSeconds)
                    .timeToIdleSeconds(timeToIdleSeconds)
                    .diskPersistent(diskPersistent)
                    .diskExpiryThreadIntervalSeconds(diskExpiryThreadIntervalSeconds));

        LOG.warn("An API change between ehcache-1.1 and ehcache-1.2 results in the persistence path being set to " +
                DiskStoreConfiguration.getDefaultPath() + " when the ehcache-1.1 constructor is used. " +
                "Please change to the 1.2 constructor.");
    }


    /**
     * 1.2 Constructor
     * <p/>
     * The {@link net.sf.ehcache.config.ConfigurationFactory} and clients can create these.
     * <p/>
     * A client can specify their own settings here and pass the {@link Cache} object
     * into {@link CacheManager#addCache} to specify parameters other than the defaults.
     * <p/>
     * Only the CacheManager can initialise them.
     *
     * @param name                      the name of the cache. Note that "default" is a reserved name for the defaultCache.
     * @param maxElementsInMemory       the maximum number of elements in memory, before they are evicted (0 == no limit)
     * @param memoryStoreEvictionPolicy one of LRU, LFU and FIFO. Optionally null, in which case it will be set to LRU.
     * @param overflowToDisk            whether to use the disk store
     * @param diskStorePath             this parameter is ignored. CacheManager sets it using setter injection.
     * @param eternal                   whether the elements in the cache are eternal, i.e. never expire
     * @param timeToLiveSeconds         the default amount of time to live for an element from its creation date
     * @param timeToIdleSeconds         the default amount of time to live for an element from its last accessed or modified date
     * @param diskPersistent            whether to persist the cache to disk between JVM restarts
     * @param diskExpiryThreadIntervalSeconds
     *                                  how often to run the disk store expiry thread. A large number of 120 seconds plus is recommended
     * @param registeredEventListeners  a notification service. Optionally null, in which case a new
     *                                  one with no registered listeners will be created.
     * @since 1.2
     * @see #Cache(CacheConfiguration, RegisteredEventListeners, BootstrapCacheLoader) Cache(CacheConfiguration, RegisteredEventListeners, BootstrapCacheLoader),
     * for full construction support of version 2.0 and higher features.
     */
    public Cache(String name,
                 int maxElementsInMemory,
                 MemoryStoreEvictionPolicy memoryStoreEvictionPolicy,
                 boolean overflowToDisk,
                 String diskStorePath,
                 boolean eternal,
                 long timeToLiveSeconds,
                 long timeToIdleSeconds,
                 boolean diskPersistent,
                 long diskExpiryThreadIntervalSeconds,
                 RegisteredEventListeners registeredEventListeners) {

        this(new CacheConfiguration(name, maxElementsInMemory)
                    .memoryStoreEvictionPolicy(memoryStoreEvictionPolicy)
                    .overflowToDisk(overflowToDisk)
                    .eternal(eternal)
                    .timeToLiveSeconds(timeToLiveSeconds)
                    .timeToIdleSeconds(timeToIdleSeconds)
                    .diskPersistent(diskPersistent)
                    .diskExpiryThreadIntervalSeconds(diskExpiryThreadIntervalSeconds),
                registeredEventListeners,
                null);

    }

    /**
     * 1.2.1 Constructor
     * <p/>
     * The {@link net.sf.ehcache.config.ConfigurationFactory} and clients can create these.
     * <p/>
     * A client can specify their own settings here and pass the {@link Cache} object
     * into {@link CacheManager#addCache} to specify parameters other than the defaults.
     * <p/>
     * Only the CacheManager can initialise them.
     *
     * @param name                      the name of the cache. Note that "default" is a reserved name for the defaultCache.
     * @param maxElementsInMemory       the maximum number of elements in memory, before they are evicted (0 == no limit)
     * @param memoryStoreEvictionPolicy one of LRU, LFU and FIFO. Optionally null, in which case it will be set to LRU.
     * @param overflowToDisk            whether to use the disk store
     * @param diskStorePath             this parameter is ignored. CacheManager sets it using setter injection.
     * @param eternal                   whether the elements in the cache are eternal, i.e. never expire
     * @param timeToLiveSeconds         the default amount of time to live for an element from its creation date
     * @param timeToIdleSeconds         the default amount of time to live for an element from its last accessed or modified date
     * @param diskPersistent            whether to persist the cache to disk between JVM restarts
     * @param diskExpiryThreadIntervalSeconds
     *                                  how often to run the disk store expiry thread. A large number of 120 seconds plus is recommended
     * @param registeredEventListeners  a notification service. Optionally null, in which case a new one with no registered listeners will be created.
     * @param bootstrapCacheLoader      the BootstrapCacheLoader to use to populate the cache when it is first initialised. Null if none is required.
     * @since 1.2.1
     * @see #Cache(CacheConfiguration, RegisteredEventListeners, BootstrapCacheLoader) Cache(CacheConfiguration, RegisteredEventListeners, BootstrapCacheLoader),
     * for full construction support of version 2.0 and higher features.
     */
    public Cache(String name,
                 int maxElementsInMemory,
                 MemoryStoreEvictionPolicy memoryStoreEvictionPolicy,
                 boolean overflowToDisk,
                 String diskStorePath,
                 boolean eternal,
                 long timeToLiveSeconds,
                 long timeToIdleSeconds,
                 boolean diskPersistent,
                 long diskExpiryThreadIntervalSeconds,
                 RegisteredEventListeners registeredEventListeners,
                 BootstrapCacheLoader bootstrapCacheLoader) {

        this(new CacheConfiguration(name, maxElementsInMemory)
                    .memoryStoreEvictionPolicy(memoryStoreEvictionPolicy)
                    .overflowToDisk(overflowToDisk)
                    .eternal(eternal)
                    .timeToLiveSeconds(timeToLiveSeconds)
                    .timeToIdleSeconds(timeToIdleSeconds)
                    .diskPersistent(diskPersistent)
                    .diskExpiryThreadIntervalSeconds(diskExpiryThreadIntervalSeconds),
                registeredEventListeners,
                bootstrapCacheLoader);
    }

    /**
     * 1.2.4 Constructor
     * <p/>
     * The {@link net.sf.ehcache.config.ConfigurationFactory} and clients can create these.
     * <p/>
     * A client can specify their own settings here and pass the {@link Cache} object
     * into {@link CacheManager#addCache} to specify parameters other than the defaults.
     * <p/>
     * Only the CacheManager can initialise them.
     *
     * @param name                      the name of the cache. Note that "default" is a reserved name for the defaultCache.
     * @param maxElementsInMemory       the maximum number of elements in memory, before they are evicted (0 == no limit)
     * @param memoryStoreEvictionPolicy one of LRU, LFU and FIFO. Optionally null, in which case it will be set to LRU.
     * @param overflowToDisk            whether to use the disk store
     * @param diskStorePath             this parameter is ignored. CacheManager sets it using setter injection.
     * @param eternal                   whether the elements in the cache are eternal, i.e. never expire
     * @param timeToLiveSeconds         the default amount of time to live for an element from its creation date
     * @param timeToIdleSeconds         the default amount of time to live for an element from its last accessed or modified date
     * @param diskPersistent            whether to persist the cache to disk between JVM restarts
     * @param diskExpiryThreadIntervalSeconds
     *                                  how often to run the disk store expiry thread. A large number of 120 seconds plus is recommended
     * @param registeredEventListeners  a notification service. Optionally null, in which case a new one with no registered listeners will be created.
     * @param bootstrapCacheLoader      the BootstrapCacheLoader to use to populate the cache when it is first initialised. Null if none is required.
     * @param maxElementsOnDisk         the maximum number of Elements to allow on the disk. 0 means unlimited.
     * @since 1.2.4
     * @see #Cache(CacheConfiguration, RegisteredEventListeners, BootstrapCacheLoader) Cache(CacheConfiguration, RegisteredEventListeners, BootstrapCacheLoader),
     * for full construction support of version 2.0 and higher features.
     */
    public Cache(String name,
                 int maxElementsInMemory,
                 MemoryStoreEvictionPolicy memoryStoreEvictionPolicy,
                 boolean overflowToDisk,
                 String diskStorePath,
                 boolean eternal,
                 long timeToLiveSeconds,
                 long timeToIdleSeconds,
                 boolean diskPersistent,
                 long diskExpiryThreadIntervalSeconds,
                 RegisteredEventListeners registeredEventListeners,
                 BootstrapCacheLoader bootstrapCacheLoader,
                 int maxElementsOnDisk) {

        this(new CacheConfiguration(name, maxElementsInMemory)
                    .memoryStoreEvictionPolicy(memoryStoreEvictionPolicy)
                    .overflowToDisk(overflowToDisk)
                    .eternal(eternal)
                    .timeToLiveSeconds(timeToLiveSeconds)
                    .timeToIdleSeconds(timeToIdleSeconds)
                    .diskPersistent(diskPersistent)
                    .diskExpiryThreadIntervalSeconds(diskExpiryThreadIntervalSeconds)
                    .maxElementsOnDisk(maxElementsOnDisk),
                registeredEventListeners,
                bootstrapCacheLoader);
    }

    /**
     * 1.3 Constructor
     * <p/>
     * The {@link net.sf.ehcache.config.ConfigurationFactory} and clients can create these.
     * <p/>
     * A client can specify their own settings here and pass the {@link Cache} object
     * into {@link CacheManager#addCache} to specify parameters other than the defaults.
     * <p/>
     * Only the CacheManager can initialise them.
     *
     * @param name                      the name of the cache. Note that "default" is a reserved name for the defaultCache.
     * @param maxElementsInMemory       the maximum number of elements in memory, before they are evicted (0 == no limit)
     * @param memoryStoreEvictionPolicy one of LRU, LFU and FIFO. Optionally null, in which case it will be set to LRU.
     * @param overflowToDisk            whether to use the disk store
     * @param diskStorePath             this parameter is ignored. CacheManager sets it using setter injection.
     * @param eternal                   whether the elements in the cache are eternal, i.e. never expire
     * @param timeToLiveSeconds         the default amount of time to live for an element from its creation date
     * @param timeToIdleSeconds         the default amount of time to live for an element from its last accessed or modified date
     * @param diskPersistent            whether to persist the cache to disk between JVM restarts
     * @param diskExpiryThreadIntervalSeconds
     *                                  how often to run the disk store expiry thread. A large number of 120 seconds plus is recommended
     * @param registeredEventListeners  a notification service. Optionally null, in which case a new one with no registered listeners will be created.
     * @param bootstrapCacheLoader      the BootstrapCacheLoader to use to populate the cache when it is first initialised. Null if none is required.
     * @param maxElementsOnDisk         the maximum number of Elements to allow on the disk. 0 means unlimited.
     * @param diskSpoolBufferSizeMB     the amount of memory to allocate the write buffer for puts to the DiskStore.
     * @since 1.3
     * @see #Cache(CacheConfiguration, RegisteredEventListeners, BootstrapCacheLoader) Cache(CacheConfiguration, RegisteredEventListeners, BootstrapCacheLoader),
     * for full construction support of version 2.0 and higher features.
     */
    public Cache(String name,
                 int maxElementsInMemory,
                 MemoryStoreEvictionPolicy memoryStoreEvictionPolicy,
                 boolean overflowToDisk,
                 String diskStorePath,
                 boolean eternal,
                 long timeToLiveSeconds,
                 long timeToIdleSeconds,
                 boolean diskPersistent,
                 long diskExpiryThreadIntervalSeconds,
                 RegisteredEventListeners registeredEventListeners,
                 BootstrapCacheLoader bootstrapCacheLoader,
                 int maxElementsOnDisk,
                 int diskSpoolBufferSizeMB) {

        this(new CacheConfiguration(name, maxElementsInMemory)
                    .memoryStoreEvictionPolicy(memoryStoreEvictionPolicy)
                    .overflowToDisk(overflowToDisk)
                    .eternal(eternal)
                    .timeToLiveSeconds(timeToLiveSeconds)
                    .timeToIdleSeconds(timeToIdleSeconds)
                    .diskPersistent(diskPersistent)
                    .diskExpiryThreadIntervalSeconds(diskExpiryThreadIntervalSeconds)
                    .maxElementsOnDisk(maxElementsOnDisk)
                    .diskSpoolBufferSizeMB(diskSpoolBufferSizeMB),
                registeredEventListeners,
                bootstrapCacheLoader);
    }

    /**
     * 1.6.0 Constructor
     * <p/>
     * The {@link net.sf.ehcache.config.ConfigurationFactory} and clients can create these.
     * <p/>
     * A client can specify their own settings here and pass the {@link Cache} object
     * into {@link CacheManager#addCache} to specify parameters other than the defaults.
     * <p/>
     * Only the CacheManager can initialise them.
     *
     * @param name                      the name of the cache. Note that "default" is a reserved name for the defaultCache.
     * @param maxElementsInMemory       the maximum number of elements in memory, before they are evicted (0 == no limit)
     * @param memoryStoreEvictionPolicy one of LRU, LFU and FIFO. Optionally null, in which case it will be set to LRU.
     * @param overflowToDisk            whether to use the disk store
     * @param diskStorePath             this parameter is ignored. CacheManager sets it using setter injection.
     * @param eternal                   whether the elements in the cache are eternal, i.e. never expire
     * @param timeToLiveSeconds         the default amount of time to live for an element from its creation date
     * @param timeToIdleSeconds         the default amount of time to live for an element from its last accessed or modified date
     * @param diskPersistent            whether to persist the cache to disk between JVM restarts
     * @param diskExpiryThreadIntervalSeconds
     *                                  how often to run the disk store expiry thread. A large number of 120 seconds plus is recommended
     * @param registeredEventListeners  a notification service. Optionally null, in which case a new one with no registered listeners will be created.
     * @param bootstrapCacheLoader      the BootstrapCacheLoader to use to populate the cache when it is first initialised. Null if none is required.
     * @param maxElementsOnDisk         the maximum number of Elements to allow on the disk. 0 means unlimited.
     * @param diskSpoolBufferSizeMB     the amount of memory to allocate the write buffer for puts to the DiskStore.
     * @param clearOnFlush              whether the in-memory storage should be cleared when {@link #flush flush()} is called on the cache
     * @since 1.6.0
     * @see #Cache(CacheConfiguration, RegisteredEventListeners, BootstrapCacheLoader) Cache(CacheConfiguration, RegisteredEventListeners, BootstrapCacheLoader),
     * for full construction support of version 2.0 and higher features.
     */
    public Cache(String name,
                 int maxElementsInMemory,
                 MemoryStoreEvictionPolicy memoryStoreEvictionPolicy,
                 boolean overflowToDisk,
                 String diskStorePath,
                 boolean eternal,
                 long timeToLiveSeconds,
                 long timeToIdleSeconds,
                 boolean diskPersistent,
                 long diskExpiryThreadIntervalSeconds,
                 RegisteredEventListeners registeredEventListeners,
                 BootstrapCacheLoader bootstrapCacheLoader,
                 int maxElementsOnDisk,
                 int diskSpoolBufferSizeMB,
                 boolean clearOnFlush) {

        this(new CacheConfiguration(name, maxElementsInMemory)
                    .memoryStoreEvictionPolicy(memoryStoreEvictionPolicy)
                    .overflowToDisk(overflowToDisk)
                    .eternal(eternal)
                    .timeToLiveSeconds(timeToLiveSeconds)
                    .timeToIdleSeconds(timeToIdleSeconds)
                    .diskPersistent(diskPersistent)
                    .diskExpiryThreadIntervalSeconds(diskExpiryThreadIntervalSeconds)
                    .maxElementsOnDisk(maxElementsOnDisk)
                    .diskSpoolBufferSizeMB(diskSpoolBufferSizeMB)
                    .clearOnFlush(clearOnFlush),
                registeredEventListeners,
                bootstrapCacheLoader);
    }

    /**
     * 1.7.0 Constructor
     * <p/>
     * The {@link net.sf.ehcache.config.ConfigurationFactory} and clients can create these.
     * <p/>
     * A client can specify their own settings here and pass the {@link Cache} object
     * into {@link CacheManager#addCache} to specify parameters other than the defaults.
     * <p/>
     * Only the CacheManager can initialise them.
     *
     * @param name                      the name of the cache. Note that "default" is a reserved name for the defaultCache.
     * @param maxElementsInMemory       the maximum number of elements in memory, before they are evicted (0 == no limit)
     * @param memoryStoreEvictionPolicy one of LRU, LFU and FIFO. Optionally null, in which case it will be set to LRU.
     * @param overflowToDisk            whether to use the disk store
     * @param diskStorePath             this parameter is ignored. CacheManager sets it using setter injection.
     * @param eternal                   whether the elements in the cache are eternal, i.e. never expire
     * @param timeToLiveSeconds         the default amount of time to live for an element from its creation date
     * @param timeToIdleSeconds         the default amount of time to live for an element from its last accessed or modified date
     * @param diskPersistent            whether to persist the cache to disk between JVM restarts
     * @param diskExpiryThreadIntervalSeconds
     *                                  how often to run the disk store expiry thread. A large number of 120 seconds plus is recommended
     * @param registeredEventListeners  a notification service. Optionally null, in which case a new one with no registered listeners will be created.
     * @param bootstrapCacheLoader      the BootstrapCacheLoader to use to populate the cache when it is first initialised. Null if none is required.
     * @param maxElementsOnDisk         the maximum number of Elements to allow on the disk. 0 means unlimited.
     * @param diskSpoolBufferSizeMB     the amount of memory to allocate the write buffer for puts to the DiskStore.
     * @param clearOnFlush              whether the in-memory storage should be cleared when {@link #flush flush()} is called on the cache
     * @param isTerracottaClustered     whether to cluster this cache with Terracotta
     * @param terracottaValueMode       either "SERIALIZATION" or "IDENTITY" mode, only used if isTerracottaClustered=true
     * @param terracottaCoherentReads   whether this cache should use coherent reads (usually should be true) unless optimizing for read-only
     * @since 1.7.0
     * @see #Cache(CacheConfiguration, RegisteredEventListeners, BootstrapCacheLoader) Cache(CacheConfiguration, RegisteredEventListeners, BootstrapCacheLoader),
     * for full construction support of version 2.0 and higher features.
     */
    public Cache(String name, int maxElementsInMemory, MemoryStoreEvictionPolicy memoryStoreEvictionPolicy, boolean overflowToDisk,
                 String diskStorePath, boolean eternal, long timeToLiveSeconds, long timeToIdleSeconds, boolean diskPersistent,
                 long diskExpiryThreadIntervalSeconds, RegisteredEventListeners registeredEventListeners,
                 BootstrapCacheLoader bootstrapCacheLoader, int maxElementsOnDisk, int diskSpoolBufferSizeMB, boolean clearOnFlush,
                 boolean isTerracottaClustered, String terracottaValueMode, boolean terracottaCoherentReads) {

        this(new CacheConfiguration(name, maxElementsInMemory)
                    .memoryStoreEvictionPolicy(memoryStoreEvictionPolicy)
                    .overflowToDisk(overflowToDisk)
                    .eternal(eternal)
                    .timeToLiveSeconds(timeToLiveSeconds)
                    .timeToIdleSeconds(timeToIdleSeconds)
                    .diskPersistent(diskPersistent)
                    .diskExpiryThreadIntervalSeconds(diskExpiryThreadIntervalSeconds)
                    .maxElementsOnDisk(maxElementsOnDisk)
                    .diskSpoolBufferSizeMB(diskSpoolBufferSizeMB)
                    .clearOnFlush(clearOnFlush)
                    .terracotta(new TerracottaConfiguration()
                        .clustered(isTerracottaClustered)
                        .valueMode(terracottaValueMode)
                        .coherentReads(terracottaCoherentReads)),
                registeredEventListeners,
                bootstrapCacheLoader);
    }

    /**
     * Constructor for cloning.
     * @param original
     * @throws CloneNotSupportedException
     */
    private Cache(Cache original) throws CloneNotSupportedException {
        if (original.compoundStore != null) {
            throw new CloneNotSupportedException("Cannot clone an initialized cache.");
        }

        // create new copies of the statistics
        configuration = original.configuration.clone();
        cacheStatus.changeState(Status.STATUS_UNINITIALISED);
        configuration.getCopyStrategyConfiguration().setCopyStrategyInstance(null);
        //XXX - should this be here?
        elementValueComparator = configuration.getElementValueComparatorConfiguration().createElementComparatorInstance(configuration);
        for (PropertyChangeListener propertyChangeListener : original.propertyChangeSupport.getPropertyChangeListeners()) {
            addPropertyChangeListener(propertyChangeListener);
        }

        RegisteredEventListeners registeredEventListenersFromOriginal = original.getCacheEventNotificationService();
        if (registeredEventListenersFromOriginal == null || registeredEventListenersFromOriginal.getCacheEventListeners().size() == 0) {
            registeredEventListeners = new RegisteredEventListeners(this);
        } else {
            registeredEventListeners = new RegisteredEventListeners(this);
            Set cacheEventListeners = original.registeredEventListeners.getCacheEventListeners();
            for (Object cacheEventListener1 : cacheEventListeners) {
                CacheEventListener cacheEventListener = (CacheEventListener) cacheEventListener1;
                CacheEventListener cacheEventListenerClone = (CacheEventListener) cacheEventListener.clone();
                registeredEventListeners.registerListener(cacheEventListenerClone);
            }
        }


        for (CacheExtension registeredCacheExtension : original.registeredCacheExtensions) {
            registerCacheExtension(registeredCacheExtension.clone(this));
        }

        for (CacheLoader registeredCacheLoader : original.registeredCacheLoaders) {
            registerCacheLoader(registeredCacheLoader.clone(this));
        }

        if (original.registeredCacheWriter != null) {
            registerCacheWriter(registeredCacheWriter.clone(this));
        }

        if (original.bootstrapCacheLoader != null) {
            BootstrapCacheLoader bootstrapCacheLoaderClone = (BootstrapCacheLoader) original.bootstrapCacheLoader.clone();
            this.setBootstrapCacheLoader(bootstrapCacheLoaderClone);
        }
    }

    /**
     * A factory method to create a RegisteredEventListeners
     */
    private static void registerCacheListeners(CacheConfiguration cacheConfiguration,
                                                 RegisteredEventListeners registeredEventListeners) {
        List cacheEventListenerConfigurations = cacheConfiguration.getCacheEventListenerConfigurations();
        for (Object cacheEventListenerConfiguration : cacheEventListenerConfigurations) {
            CacheConfiguration.CacheEventListenerFactoryConfiguration factoryConfiguration =
                    (CacheConfiguration.CacheEventListenerFactoryConfiguration) cacheEventListenerConfiguration;
            CacheEventListener cacheEventListener = createCacheEventListener(factoryConfiguration);
            registeredEventListeners.registerListener(cacheEventListener, factoryConfiguration.getListenFor());
        }
    }

    /**
     * A factory method to register cache extensions
     *
     * @param cacheConfiguration the cache configuration
     * @param cache              the cache
     */
    private static void registerCacheExtensions(CacheConfiguration cacheConfiguration, Ehcache cache) {
        List cacheExtensionConfigurations = cacheConfiguration.getCacheExtensionConfigurations();
        for (Object cacheExtensionConfiguration : cacheExtensionConfigurations) {
            CacheConfiguration.CacheExtensionFactoryConfiguration factoryConfiguration =
                    (CacheConfiguration.CacheExtensionFactoryConfiguration) cacheExtensionConfiguration;
            CacheExtension cacheExtension = createCacheExtension(factoryConfiguration, cache);
            cache.registerCacheExtension(cacheExtension);
        }
    }

    /**
     * A factory method to register cache Loaders
     *
     * @param cacheConfiguration the cache configuration
     * @param cache              the cache
     */
    private static void registerCacheLoaders(CacheConfiguration cacheConfiguration, Ehcache cache) {
        List cacheLoaderConfigurations = cacheConfiguration.getCacheLoaderConfigurations();
        for (Object cacheLoaderConfiguration : cacheLoaderConfigurations) {
            CacheConfiguration.CacheLoaderFactoryConfiguration factoryConfiguration =
                    (CacheConfiguration.CacheLoaderFactoryConfiguration) cacheLoaderConfiguration;
            CacheLoader cacheLoader = createCacheLoader(factoryConfiguration, cache);
            cache.registerCacheLoader(cacheLoader);
        }
    }

    /**
     * A factory method to register cache writers
     *
     * @param cacheConfiguration the cache configuration
     * @param cache              the cache
     */
    private static void registerCacheWriter(CacheConfiguration cacheConfiguration, Ehcache cache) {
        CacheWriterConfiguration config = cacheConfiguration.getCacheWriterConfiguration();
        if (config != null) {
            CacheWriter cacheWriter = createCacheWriter(config, cache);
            cache.registerCacheWriter(cacheWriter);
        }
    }


    /**
     * Tries to load the class specified otherwise defaults to null.
     *
     * @param factoryConfiguration
     */
    private static CacheEventListener createCacheEventListener(
            CacheConfiguration.CacheEventListenerFactoryConfiguration factoryConfiguration) {
        String className = null;
        CacheEventListener cacheEventListener = null;
        if (factoryConfiguration != null) {
            className = factoryConfiguration.getFullyQualifiedClassPath();
        }
        if (className == null) {
            LOG.debug("CacheEventListener factory not configured. Skipping...");
        } else {
            CacheEventListenerFactory factory = (CacheEventListenerFactory)
                    ClassLoaderUtil.createNewInstance(className);
            Properties properties =

                    PropertyUtil.parseProperties(factoryConfiguration.getProperties(),
                            factoryConfiguration.getPropertySeparator());
            cacheEventListener =
                    factory.createCacheEventListener(properties);
        }
        return cacheEventListener;
    }

    /**
     * Tries to load the class specified otherwise defaults to null.
     *
     * @param factoryConfiguration
     */
    private static CacheExtension createCacheExtension(
            CacheConfiguration.CacheExtensionFactoryConfiguration factoryConfiguration, Ehcache cache) {
        String className = null;
        CacheExtension cacheExtension = null;
        if (factoryConfiguration != null) {
            className = factoryConfiguration.getFullyQualifiedClassPath();
        }
        if (className == null) {
            LOG.debug("CacheExtension factory not configured. Skipping...");
        } else {
            CacheExtensionFactory factory = (CacheExtensionFactory) ClassLoaderUtil.createNewInstance(className);
            Properties properties = PropertyUtil.parseProperties(factoryConfiguration.getProperties(),
                    factoryConfiguration.getPropertySeparator());
            cacheExtension = factory.createCacheExtension(cache, properties);
        }
        return cacheExtension;
    }

    /**
     * Tries to load the class specified otherwise defaults to null.
     *
     * @param factoryConfiguration
     */
    private static CacheLoader createCacheLoader(
            CacheConfiguration.CacheLoaderFactoryConfiguration factoryConfiguration, Ehcache cache) {
        String className = null;
        CacheLoader cacheLoader = null;
        if (factoryConfiguration != null) {
            className = factoryConfiguration.getFullyQualifiedClassPath();
        }
        if (className == null) {
            LOG.debug("CacheLoader factory not configured. Skipping...");
        } else {
            CacheLoaderFactory factory = (CacheLoaderFactory) ClassLoaderUtil.createNewInstance(className);
            Properties properties = PropertyUtil.parseProperties(factoryConfiguration.getProperties(),
                    factoryConfiguration.getPropertySeparator());
            cacheLoader = factory.createCacheLoader(cache, properties);
        }
        return cacheLoader;
    }

    /**
     * Tries to load the class specified otherwise defaults to null.
     *
     * @param config
     */
    private static CacheWriter createCacheWriter(CacheWriterConfiguration config, Ehcache cache) {
        String className = null;
        CacheWriter cacheWriter = null;
        CacheWriterConfiguration.CacheWriterFactoryConfiguration factoryConfiguration = config.getCacheWriterFactoryConfiguration();
        if (factoryConfiguration != null) {
            className = factoryConfiguration.getFullyQualifiedClassPath();
        }
        if (null == className) {
            LOG.debug("CacheWriter factory not configured. Skipping...");
        } else {
            CacheWriterFactory factory = (CacheWriterFactory) ClassLoaderUtil.createNewInstance(className);
            Properties properties = PropertyUtil.parseProperties(factoryConfiguration.getProperties(),
                    factoryConfiguration.getPropertySeparator());
            if (null == properties) {
                properties = new Properties();
            }
            cacheWriter = factory.createCacheWriter(cache, properties);
        }
        return cacheWriter;
    }

    /**
     * Tries to load a BootstrapCacheLoader from the class specified.
     *
     * @return If there is none returns null.
     */
    private static final BootstrapCacheLoader createBootstrapCacheLoader(
            CacheConfiguration.BootstrapCacheLoaderFactoryConfiguration factoryConfiguration) throws CacheException {
        String className = null;
        BootstrapCacheLoader bootstrapCacheLoader = null;
        if (factoryConfiguration != null) {
            className = factoryConfiguration.getFullyQualifiedClassPath();
        }
        if (className == null || className.length() == 0) {
            LOG.debug("No BootstrapCacheLoaderFactory class specified. Skipping...");
        } else {
            BootstrapCacheLoaderFactory factory = (BootstrapCacheLoaderFactory)
                    ClassLoaderUtil.createNewInstance(className);
            Properties properties = PropertyUtil.parseProperties(factoryConfiguration.getProperties(),
                    factoryConfiguration.getPropertySeparator());
            return factory.createBootstrapCacheLoader(properties);
        }
        return bootstrapCacheLoader;
    }

    /**
     * Get the TransactionManagerLookup implementation used to lookup the TransactionManager.
     * This is generally only set for XA transactional caches
     * @return The {@link net.sf.ehcache.transaction.manager.TransactionManagerLookup} instance
     */
    public TransactionManagerLookup getTransactionManagerLookup() {
       return transactionManagerLookup;
    }

    /**
     * Sets the TransactionManagerLookup that needs to be used for this cache to lookup the TransactionManager
     * This needs to be set before {@link Cache#initialise()} is called
     * @param lookup The {@link net.sf.ehcache.transaction.manager.TransactionManagerLookup} instance
     */
    public void setTransactionManagerLookup(TransactionManagerLookup lookup) {
        TransactionManagerLookup oldValue = getTransactionManagerLookup();
        this.transactionManagerLookup = lookup;
        firePropertyChange("TransactionManagerLookup", oldValue, lookup);
    }

    /**
     * Newly created caches do not have a {@link net.sf.ehcache.store.Store}.
     * <p/>
     * This method creates the store and makes the cache ready to accept elements
     */
    public void initialise() {
        synchronized (this) {
            if (!cacheStatus.canInitialize()) {
                throw new IllegalStateException("Cannot initialise the " + configuration.getName()
                        + " cache because its status is not STATUS_UNINITIALISED");
            }

            // on-heap pool configuration
            Pool onHeapPool;
            if (configuration.getMaxBytesLocalHeap() > 0) {
                PoolEvictor evictor = new FromLargestCachePoolEvictor();
                SizeOfEngine sizeOfEngine = cacheManager.createSizeOfEngine(this);
                onHeapPool = new BoundedPool(configuration.getMaxBytesLocalHeap(), evictor, sizeOfEngine);
            } else if (getCacheManager() != null && getCacheManager().getConfiguration().isMaxBytesLocalHeapSet()) {
                onHeapPool = getCacheManager().getOnHeapPool();
            } else {
                onHeapPool = new UnboundedPool();
            }

            // on-disk pool configuration
            Pool onDiskPool;
            if (configuration.getMaxBytesLocalDisk() > 0) {
                PoolEvictor evictor = new FromLargestCachePoolEvictor();
                onDiskPool = new BoundedPool(configuration.getMaxBytesLocalDisk(), evictor, null);
            } else if (getCacheManager() != null && getCacheManager().getConfiguration().isMaxBytesLocalDiskSet()) {
                onDiskPool = getCacheManager().getOnDiskPool();
            } else {
                onDiskPool = new UnboundedPool();
            }

            ReadWriteCopyStrategy<Element> copyStrategy = null;
            if (configuration.getTransactionalMode().isTransactional()) {
                configuration.getCopyStrategyConfiguration().setCopyStrategyInstance(null);
                copyStrategy = configuration.getCopyStrategyConfiguration().getCopyStrategyInstance();
                configuration.getCopyStrategyConfiguration().setCopyStrategyInstance(new ImmutableValueElementCopyStrategy());
            }
            elementValueComparator = configuration.getElementValueComparatorConfiguration().createElementComparatorInstance(configuration);

            if (configuration.getTransactionalMode().isTransactional()
                && configuration.isTerracottaClustered()
                && configuration.getTerracottaConfiguration().getValueMode() != TerracottaConfiguration.ValueMode.SERIALIZATION) {
                throw new CacheException("To be transactional, a Terracotta clustered cache needs to be in Serialization value mode");
            }

            Store store;
            if (isTerracottaClustered()) {
                checkClusteredConfig();
                int maxConcurrency = Integer.getInteger(EHCACHE_CLUSTERREDSTORE_MAX_CONCURRENCY_PROP,
                        DEFAULT_EHCACHE_CLUSTERREDSTORE_MAX_CONCURRENCY);
                if (getCacheConfiguration().getTerracottaConfiguration().getConcurrency() > maxConcurrency) {
                    throw new InvalidConfigurationException("Maximum supported concurrency for Terracotta clustered caches is "
                            + maxConcurrency + ". Please reconfigure cache '" + getName() + "' with concurrency value <= " + maxConcurrency
                            + " or use system property '" + EHCACHE_CLUSTERREDSTORE_MAX_CONCURRENCY_PROP + "' to override the default");
                }
                boolean cachePinned = getCacheConfiguration().getPinningConfiguration() != null
                        && getCacheConfiguration().getPinningConfiguration().getStore() == PinningConfiguration.Store.INCACHE;
                if (!cachePinned && getCacheConfiguration().getMaxEntriesInCache() == 0) {
                    LOG.warn("Performance may degrade and server could run out of space!\nThe distributed cache {} has " +
                             "maxEntriesInCache set to zero. Setting maxEntriesInCache to zero prevents eviction of its " +
                             "elements from the Terracotta Server Array. To avoid this, set maxEntriesInCache to a " +
                             "non-zero value or remove the attribute.", getName());

                }

                final ReadWriteCopyStrategy<Element> copyStrategyTemp = copyStrategy;

                Callable<TerracottaStore> callable = new Callable<TerracottaStore>() {
                    @Override
                    public TerracottaStore call() throws Exception {
                        Store tempStore = cacheManager.createTerracottaStore(Cache.this);
                        if (!(tempStore instanceof TerracottaStore)) {
                            throw new CacheException(
                                    "CacheManager should create instances of TerracottaStore for Terracotta Clustered caches instead of - "
                                            + (tempStore == null ? "null" : tempStore.getClass().getName()));
                        }

                        CacheConfiguration.TransactionalMode clusteredTransactionalMode = ((TerracottaStore) tempStore)
                                .getTransactionalMode();
                        if (clusteredTransactionalMode != null
                                && !clusteredTransactionalMode.equals(getCacheConfiguration().getTransactionalMode())) {
                            throw new InvalidConfigurationException("Transactional mode cannot be changed on clustered caches. "
                                    + "Please reconfigure cache '" + getName() + "' with transactionalMode = " + clusteredTransactionalMode);
                        }
                        
                        TerracottaStore terracottaStore = (TerracottaStore) makeTransactionalIfNeeded(tempStore, copyStrategyTemp);

                        if (isSearchable()) {
                            Map<String, AttributeExtractor> extractors = new HashMap<String, AttributeExtractor>();
                            for (SearchAttribute sa : configuration.getSearchAttributes().values()) {
                                extractors.put(sa.getName(), sa.constructExtractor());
                            }

                            terracottaStore.setAttributeExtractors(extractors);
                        }
                        return terracottaStore;
                    }
                };

                NonstopConfiguration nonstopConfig = getCacheConfiguration().getTerracottaConfiguration().getNonstopConfiguration();
                // freeze the config whether nonstop is enabled or not
                if (nonstopConfig != null) {
                    nonstopConfig.freezeConfig();
                }

                store = cacheManager.getClusteredInstanceFactory(this).createNonStopStore(callable, this);
            } else {
                FeaturesManager featuresManager = cacheManager.getFeaturesManager();
                if (featuresManager == null) {
                    if (configuration.isOverflowToOffHeap()) {
                        throw new CacheException("Cache " + configuration.getName()
                                + " cannot be configured because the enterprise features manager could not be found. "
                                + "You must use an enterprise version of Ehcache to successfully enable overflowToOffHeap.");
                    }
                    PersistenceConfiguration persistence = configuration.getPersistenceConfiguration();
                    if (persistence != null && Strategy.LOCALRESTARTABLE.equals(persistence.getStrategy())) {
                        throw new CacheException("Cache " + configuration.getName()
                                + " cannot be configured because the enterprise features manager could not be found. "
                                + "You must use an enterprise version of Ehcache to successfully enable enterprise persistence.");
                    }

                    if (useClassicLru && configuration.getMemoryStoreEvictionPolicy().equals(MemoryStoreEvictionPolicy.LRU)) {
                        Store disk = createDiskStore();
                        store = new LegacyStoreWrapper(new LruMemoryStore(this, disk), disk, registeredEventListeners, configuration);
                    } else {
                        if (configuration.isOverflowToDisk()) {
                            store = DiskBackedMemoryStore.create(this, onHeapPool, onDiskPool);
                        } else {
                            store = MemoryOnlyStore.create(this, onHeapPool);
                        }
                    }
                } else {
                    store = featuresManager.createStore(this, onHeapPool, onDiskPool);
                }
                store = makeTransactionalIfNeeded(store, copyStrategy);
            }

            this.compoundStore = store;

            if (!isTerracottaClustered() && isSearchable()) {
                Map<String, AttributeExtractor> extractors = new HashMap<String, AttributeExtractor>();
                for (SearchAttribute sa : configuration.getSearchAttributes().values()) {
                    extractors.put(sa.getName(), sa.constructExtractor());
                }

                compoundStore.setAttributeExtractors(extractors);
            }
<<<<<<< HEAD
            this.cacheWriterManager = configuration.getCacheWriterConfiguration().getWriteMode().createWriterManager(this);
            StatisticsManager.associate(this).withChild(cacheWriterManager);
=======
            this.cacheWriterManager = configuration.getCacheWriterConfiguration().getWriteMode().createWriterManager(this, compoundStore);
>>>>>>> 8cd7c4d9
            cacheStatus.changeState(Status.STATUS_ALIVE);
            initialiseRegisteredCacheWriter();
            initialiseCacheWriterManager(false);
            initialiseRegisteredCacheExtensions();
            initialiseRegisteredCacheLoaders();

            Object context = compoundStore.getInternalContext();
            if (context instanceof CacheLockProvider) {
                lockProvider = (CacheLockProvider) context;
            } else {
                this.lockProvider = new StripedReadWriteLockSync(StripedReadWriteLockSync.DEFAULT_NUMBER_OF_MUTEXES);
            }

            StatisticsManager.associate(this).withChild(compoundStore);
            statistics = new StatisticsPlaceholder(this, cacheManager.statisticsExecutor);
        }

        if (!isTerracottaClustered()) {
            compoundStore.addStoreListener(this);
        }

        if (LOG.isDebugEnabled()) {
            LOG.debug("Initialised cache: " + configuration.getName());
        }

        if (disabled) {
            LOG.warn("Cache: " + configuration.getName() + " is disabled because the " + NET_SF_EHCACHE_DISABLED
                    + " property was set to true. No elements will be added to the cache.");
        }
    }

    private void checkClusteredConfig() {
        final Consistency consistency = getCacheConfiguration().getTerracottaConfiguration().getConsistency();
        final boolean coherent = getCacheConfiguration().getTerracottaConfiguration().isCoherent();
        if (getCacheConfiguration().getTerracottaConfiguration().isSynchronousWrites() && consistency == Consistency.EVENTUAL) {
            throw new InvalidConfigurationException(
                    "Terracotta clustered caches with eventual consistency and synchronous writes are not supported yet."
                            + " You can fix this by either making the cache in 'strong' consistency mode "
                            + "(<terracotta consistency=\"strong\"/>) or turning off synchronous writes.");
        }
        if (getCacheConfiguration().getTransactionalMode().isTransactional() && consistency == Consistency.EVENTUAL) {
            throw new InvalidConfigurationException("Consistency should be " + Consistency.STRONG
                    + " when cache is configured with transactions enabled. "
                    + "You can fix this by either making the cache in 'strong' consistency mode "
                    + "(<terracotta consistency=\"strong\"/>) or turning off transactions.");
        }
        if (getCacheConfiguration().getTransactionalMode().isTransactional()
                && !getCacheConfiguration().getTransactionalMode().equals(CacheConfiguration.TransactionalMode.XA_STRICT)
                && getCacheConfiguration().getTerracottaConfiguration().isNonstopEnabled()) {
            LOG.warn("Cache: " + configuration.getName() + " configured both NonStop and transactional non xa_strict."
                    + " NonStop features won't work for this cache!");
        }
        if ((coherent && consistency == Consistency.EVENTUAL) || (!coherent && consistency == Consistency.STRONG)) {
            throw new InvalidConfigurationException("Coherent and consistency attribute values are conflicting. "
                    + "Please remove the coherent attribute as its deprecated.");
        }
    }

    private Store makeTransactionalIfNeeded(Store clusteredStore, ReadWriteCopyStrategy<Element> copyStrategy) {
        Store wrappedStore;

        if (configuration.isXaStrictTransactional()) {
            if (transactionManagerLookup.getTransactionManager() == null) {
                throw new CacheException("You've configured cache " + cacheManager.getName() + "." + configuration.getName()
                        + " to be transactional, but no TransactionManager could be found!");
            }
            // set xa enabled
            if (configuration.isTerracottaClustered()) {
                configuration.getTerracottaConfiguration().setCacheXA(true);
            }
            SoftLockManager softLockManager = cacheManager.createSoftLockManager(this);
            TransactionIDFactory transactionIDFactory = cacheManager.getOrCreateTransactionIDFactory();
            wrappedStore = new XATransactionStore(transactionManagerLookup, softLockManager, transactionIDFactory, this, clusteredStore,
                    copyStrategy);
        } else if (configuration.isXaTransactional()) {
            SoftLockManager softLockManager = cacheManager.createSoftLockManager(this);
            LocalTransactionStore localTransactionStore = new LocalTransactionStore(getCacheManager().getTransactionController(),
                    getCacheManager().getOrCreateTransactionIDFactory(), softLockManager, this, clusteredStore, copyStrategy);
            wrappedStore = new JtaLocalTransactionStore(localTransactionStore, transactionManagerLookup,
                    cacheManager.getTransactionController());
        } else if (configuration.isLocalTransactional()) {
            SoftLockManager softLockManager = cacheManager.createSoftLockManager(this);
            wrappedStore = new LocalTransactionStore(getCacheManager().getTransactionController(), getCacheManager()
                    .getOrCreateTransactionIDFactory(), softLockManager, this, clusteredStore, copyStrategy);
        } else {
            wrappedStore = clusteredStore;
        }

        return wrappedStore;
    }

    private CacheCluster getCacheCluster() {
        CacheCluster cacheCluster;
        try {
            cacheCluster = getCacheManager().getCluster(ClusterScheme.TERRACOTTA);
        } catch (ClusterSchemeNotAvailableException e) {
            LOG.info("Terracotta ClusterScheme is not available, using ClusterScheme.NONE");
            cacheCluster = getCacheManager().getCluster(ClusterScheme.NONE);
        }
        return cacheCluster;
    }

    /**
     * The CacheWriterManager's initialisation can be deferred until an actual CacheWriter has been registered.
     * <p/>
     * This allows users to register a cache through XML in the cache manager and still specify the CacheWriter manually through Java code, possibly referencing local resources.
     *
     * @param imperative indicates whether it's imperative for the cache writer manager to be initialised before operations can continue
     * @throws CacheException when the CacheWriterManager couldn't be initialised but it was imperative to do so
     */
    private void initialiseCacheWriterManager(boolean imperative) throws CacheException {
        if (!cacheWriterManagerInitFlag.get()) {
            cacheWriterManagerInitLock.lock();
            try {
                if (!cacheWriterManagerInitFlag.get()) {
                    if (cacheWriterManager != null && registeredCacheWriter != null) {
                        cacheWriterManager.init(this);
                        cacheWriterManagerInitFlag.set(true);
                    } else if (imperative) {
                        throw new CacheException("Cache: " + configuration.getName() + " was being used with cache writer " +
                                "features, but it wasn't properly registered beforehand.");
                    }
                }
            } finally {
                cacheWriterManagerInitLock.unlock();
            }
        }
    }

    /**
     * {@inheritDoc}
     */
    public CacheWriterManager getWriterManager() {
        return cacheWriterManager;
    }

    /**
     * Creates a disk store when either:
     * <ol>
     * <li>overflowToDisk is enabled
     * <li>diskPersistent is enabled
     * </ol>
     *
     * @return the disk store
     */
    protected DiskStore createDiskStore() {
        if (isDiskStore()) {
            return DiskStore.create(this);
        } else {
            return null;
        }
    }

    /**
     * Whether this cache uses a disk store
     *
     * @return true if the cache either overflows to disk or uses a local-classic persistence strategy.
     */
    protected boolean isDiskStore() {
        return configuration.isOverflowToDisk();
    }

    /**
     * Indicates whether this cache is clustered by Terracotta
     *
     * @return {@code true} when the cache is clustered by Terracotta; or {@code false} otherwise
     */
    public boolean isTerracottaClustered() {
        return configuration.isTerracottaClustered();
    }

    /**
     * Bootstrap command. This must be called after the Cache is initialised, during
     * CacheManager initialisation. If loads are synchronous, they will complete before the CacheManager
     * initialise completes, otherwise they will happen in the background.
     */
    public void bootstrap() {
        if (!disabled && bootstrapCacheLoader != null) {
            bootstrapCacheLoader.load(this);
        }

    }

    /**
     * Put an element in the cache.
     * <p/>
     * Resets the access statistics on the element, which would be the case if it has previously been
     * gotten from a cache, and is now being put back.
     * <p/>
     * Also notifies the CacheEventListener that:
     * <ul>
     * <li>the element was put, but only if the Element was actually put.
     * <li>if the element exists in the cache, that an update has occurred, even if the element would be expired
     * if it was requested
     * </ul>
     * <p/>
     * Caches which use synchronous replication can throw RemoteCacheException here if the replication to the cluster fails.
     * This exception should be caught in those circumstances.
     *
     * @param element A cache Element. If Serializable it can fully participate in replication and the DiskStore. If it is
     *                <code>null</code> or the key is <code>null</code>, it is ignored as a NOOP.
     * @throws IllegalStateException if the cache is not {@link Status#STATUS_ALIVE}
     * @throws CacheException
     */
    public final void put(Element element) throws IllegalArgumentException, IllegalStateException,
            CacheException {
        put(element, false);
    }

    /**
     * {@inheritDoc}
     */
    public void putAll(Collection<Element> elements) throws IllegalArgumentException, IllegalStateException, CacheException {
        putAll(elements, false);
    }


    /**
     * Put an element in the cache.
     * <p/>
     * Resets the access statistics on the element, which would be the case if it has previously been
     * gotten from a cache, and is now being put back.
     * <p/>
     * Also notifies the CacheEventListener that:
     * <ul>
     * <li>the element was put, but only if the Element was actually put.
     * <li>if the element exists in the cache, that an update has occurred, even if the element would be expired
     * if it was requested
     * </ul>
     * Caches which use synchronous replication can throw RemoteCacheException here if the replication to the cluster fails.
     * This exception should be caught in those circumstances.
     *
     * @param element                     A cache Element. If Serializable it can fully participate in replication and the DiskStore. If it is
     *                                    <code>null</code> or the key is <code>null</code>, it is ignored as a NOOP.
     * @param doNotNotifyCacheReplicators whether the put is coming from a doNotNotifyCacheReplicators cache peer, in which case this put should not initiate a
     *                                    further notification to doNotNotifyCacheReplicators cache peers
     * @throws IllegalStateException    if the cache is not {@link Status#STATUS_ALIVE}
     * @throws IllegalArgumentException if the element is null
     */
    public final void put(Element element, boolean doNotNotifyCacheReplicators) throws IllegalArgumentException,
            IllegalStateException, CacheException {
        putInternal(element, doNotNotifyCacheReplicators, false);
    }

    /**
     * {@inheritDoc}
     */
    private void putAll(Collection<Element> elements, boolean doNotNotifyCacheReplicators) throws IllegalArgumentException,
            IllegalStateException, CacheException {
        putAllInternal(elements, doNotNotifyCacheReplicators);
    }

    /**
     * {@inheritDoc}
     */
    public void putWithWriter(Element element) throws IllegalArgumentException, IllegalStateException, CacheException {
        putInternal(element, false, true);
    }

    private void putInternal(Element element, boolean doNotNotifyCacheReplicators, boolean useCacheWriter) {
        putObserver.begin();
        if (useCacheWriter) {
            initialiseCacheWriterManager(true);
        }

        checkStatus();

        if (disabled) {
            putObserver.end(PutOutcome.IGNORED);
            return;
        }

        if (element == null) {
            if (doNotNotifyCacheReplicators) {

                LOG.debug("Element from replicated put is null. This happens because the element is a SoftReference" +
                        " and it has been collected. Increase heap memory on the JVM or set -Xms to be the same as " +
                        "-Xmx to avoid this problem.");

            }
            putObserver.end(PutOutcome.IGNORED);
            return;
        }


        if (element.getObjectKey() == null) {
            putObserver.end(PutOutcome.IGNORED);
            return;
        }

        element.resetAccessStatistics();

        applyDefaultsToElementWithoutLifespanSet(element);

        backOffIfDiskSpoolFull();
        element.updateUpdateStatistics();
        boolean elementExists = false;
        if (useCacheWriter) {
            boolean notifyListeners = true;
            try {
                elementExists = !compoundStore.putWithWriter(element, cacheWriterManager);
            } catch (StoreUpdateException e) {
                elementExists = e.isUpdate();
                notifyListeners = configuration.getCacheWriterConfiguration().getNotifyListenersOnException();
                RuntimeException cause = e.getCause();
                if (cause instanceof CacheWriterManagerException) {
                    throw ((CacheWriterManagerException)cause).getCause();
                }
                throw cause;
            } finally {
                if (notifyListeners) {
                    notifyPutInternalListeners(element, doNotNotifyCacheReplicators, elementExists);
                }
            }
        } else {
            elementExists = !compoundStore.put(element);
            notifyPutInternalListeners(element, doNotNotifyCacheReplicators, elementExists);
        }
        putObserver.end(elementExists ? PutOutcome.UPDATED : PutOutcome.ADDED);

    }

    private void putAllInternal(Collection<Element> elements, boolean doNotNotifyCacheReplicators) {
        putAllObserver.begin();
        checkStatus();

        if (disabled || elements.isEmpty()) {
            putAllObserver.end(PutAllOutcome.IGNORED);
            return;
        }

        backOffIfDiskSpoolFull();

        compoundStore.putAll(elements);
        for (Element element : elements) {
            element.resetAccessStatistics();
            applyDefaultsToElementWithoutLifespanSet(element);
            notifyPutInternalListeners(element, doNotNotifyCacheReplicators, false);
        }
        putAllObserver.end(PutAllOutcome.COMPLETED);
    }

    private void notifyPutInternalListeners(Element element, boolean doNotNotifyCacheReplicators, boolean elementExists) {
        if (elementExists) {
            registeredEventListeners.notifyElementUpdated(element, doNotNotifyCacheReplicators);
        } else {
            registeredEventListeners.notifyElementPut(element, doNotNotifyCacheReplicators);
        }
    }

    /**
     * wait outside of synchronized block so as not to block readers
     * If the disk store spool is full wait a short time to give it a chance to
     * catch up.
     * todo maybe provide a warning if this is continually happening or monitor via JMX
     */
    private void backOffIfDiskSpoolFull() {

        if (compoundStore.bufferFull()) {
            // back off to avoid OutOfMemoryError
            try {
                Thread.sleep(BACK_OFF_TIME_MILLIS);
            } catch (InterruptedException e) {
                Thread.currentThread().interrupt();
            }
        }
    }

    private void applyDefaultsToElementWithoutLifespanSet(Element element) {
        if (!element.isLifespanSet()) {
            element.setLifespanDefaults(TimeUtil.convertTimeToInt(configuration.getTimeToIdleSeconds()),
                    TimeUtil.convertTimeToInt(configuration.getTimeToLiveSeconds()),
                    configuration.isEternal());
        }
    }

    /**
     * Put an element in the cache, without updating statistics, or updating listeners. This is meant to be used
     * in conjunction with {@link #getQuiet}.
     * Synchronization is handled within the method.
     * <p/>
     * Caches which use synchronous replication can throw RemoteCacheException here if the replication to the cluster fails.
     * This exception should be caught in those circumstances.
     * <p/>
     *
     * @param element A cache Element. If Serializable it can fully participate in replication and the DiskStore. If it is
     *                <code>null</code> or the key is <code>null</code>, it is ignored as a NOOP.
     * @throws IllegalStateException    if the cache is not {@link Status#STATUS_ALIVE}
     * @throws IllegalArgumentException if the element is null
     */
    public final void putQuiet(Element element) throws IllegalArgumentException, IllegalStateException,
            CacheException {
        checkStatus();

        if (disabled) {
            return;
        }

        if (element == null || element.getObjectKey() == null) {
            //nulls are ignored
            return;
        }

        applyDefaultsToElementWithoutLifespanSet(element);

        compoundStore.put(element);
    }

    /**
     * Gets an element from the cache. Updates Element Statistics
     * <p/>
     * Note that the Element's lastAccessTime is always the time of this get.
     * Use {@link #getQuiet(Object)} to peak into the Element to see its last access time with get
     * <p/>
     * Synchronization is handled within the method.
     *
     * @param key a serializable value. Null keys are not stored so get(null) always returns null
     * @return the element, or null, if it does not exist.
     * @throws IllegalStateException if the cache is not {@link Status#STATUS_ALIVE}
     * @see #isExpired
     */
    public final Element get(Serializable key) throws IllegalStateException, CacheException {
        return get((Object) key);
    }


    /**
     * Gets an element from the cache. Updates Element Statistics
     * <p/>
     * Note that the Element's lastAccessTime is always the time of this get.
     * Use {@link #getQuiet(Object)} to peak into the Element to see its last access time with get
     * <p/>
     * Synchronization is handled within the method.
     *
     * @param key an Object value
     * @return the element, or null, if it does not exist.
     * @throws IllegalStateException if the cache is not {@link Status#STATUS_ALIVE}
     * @see #isExpired
     * @since 1.2
     */
    public final Element get(Object key) throws IllegalStateException, CacheException {
        getObserver.begin();
        checkStatus();

        if (disabled) {
            getObserver.end(GetOutcome.MISS_NOT_FOUND);
            return null;
        }

        Element element = compoundStore.get(key);
        if (element == null) {
            getObserver.end(GetOutcome.MISS_NOT_FOUND);
            return null;
        } else if (isExpired(element)) {
            tryRemoveImmediately(key, true);
            getObserver.end(GetOutcome.MISS_EXPIRED);
            return null;
        } else if (!skipUpdateAccessStatistics(element)) {
            element.updateAccessStatistics();
        }
        getObserver.end(GetOutcome.HIT);
        return element;
    }

    /**
     * {@inheritDoc}
     */
    public Map<Object, Element> getAll(Collection<?> keys) throws IllegalStateException, CacheException {
        getAllObserver.begin();
        checkStatus();

        if (disabled) {
            return null;
        }

        if (keys.isEmpty()) {
            return Collections.EMPTY_MAP;
        }

        Map<Object, Element> elements = compoundStore.getAll(keys);

        long misses = 0;
        for (Entry<Object, Element> entry : elements.entrySet()) {
            Object key = entry.getKey();
            Element element = entry.getValue();
            if (element == null) {
                misses++;
            } else {
                if (isExpired(element)) {
                    tryRemoveImmediately(key, true);
                    elements.remove(key);
                    misses++;
                } else {
                    element.updateAccessStatistics();
                }
            }
        }
        int requests = elements.size();
        if (misses == 0) {
            getAllObserver.end(GetAllOutcome.ALL_HIT, requests, 0);
        } else if (misses == requests) {
            getAllObserver.end(GetAllOutcome.ALL_MISS, 0, misses);
        } else {
            getAllObserver.end(GetAllOutcome.PARTIAL, requests - misses, misses);
        }
        return elements;
    }

    /**
     * This method will return, from the cache, the Element associated with the argument "key".
     * <p/>
     * If the Element is not in the cache, the associated cache loader will be called. That is either the CacheLoader passed in, or if null,
     * the one associated with the cache. If both are null, no load is performed and null is returned.
     * <p/>
     * If the loader decides to assign a null value to the Element, an Element with a null value is created and stored in the cache.
     * <p/>
     * Because this method may take a long time to complete, it is not synchronized. The underlying cache operations
     * are synchronized.
     *
     * @param key            key whose associated value is to be returned.
     * @param loader         the override loader to use. If null, the cache's default loader will be used
     * @param loaderArgument an argument to pass to the CacheLoader.
     * @return an element if it existed or could be loaded, otherwise null
     * @throws CacheException
     */
    public Element getWithLoader(Object key, CacheLoader loader, Object loaderArgument) throws CacheException {

        Element element = get(key);
        if (element != null) {
            return element;
        }

        if (registeredCacheLoaders.size() == 0 && loader == null) {
            return null;
        }

        try {
            //check again in case the last thread loaded it
            element = getQuiet(key);
            if (element != null) {
                return element;
            }

            //wait for result
            long cacheLoaderTimeoutMillis = configuration.getCacheLoaderTimeoutMillis();
            final Object value;
            if (cacheLoaderTimeoutMillis > 0) {
                final Future<AtomicReference<Object>> future = asynchronousLoad(key, loader, loaderArgument);
                value = future.get(cacheLoaderTimeoutMillis, TimeUnit.MILLISECONDS).get();
            } else {
                value = loadValueUsingLoader(key, loader, loaderArgument);
            }
            if (value != null) {
                put(new Element(key, value), false);
            }
        } catch (TimeoutException e) {
            throw new LoaderTimeoutException("Timeout on load for key " + key, e);
        } catch (Exception e) {
            throw new CacheException("Exception on load for key " + key, e);
        }
        return getQuiet(key);
    }

    /**
     * The load method provides a means to "pre-load" the cache. This method will, asynchronously, load the specified
     * object into the cache using the associated CacheLoader. If the object already exists in the cache, no action is
     * taken. If no loader is associated with the object, no object will be loaded into the cache. If a problem is
     * encountered during the retrieving or loading of the object, an exception should be logged. If the "arg" argument
     * is set, the arg object will be passed to the CacheLoader.load method. The cache will not dereference the object.
     * If no "arg" value is provided a null will be passed to the load method. The storing of null values in the cache
     * is permitted, however, the get method will not distinguish returning a null stored in the cache and not finding
     * the object in the cache. In both cases a null is returned.
     * <p/>
     * The Ehcache native API provides similar functionality to loaders using the
     * decorator {@link net.sf.ehcache.constructs.blocking.SelfPopulatingCache}
     *
     * @param key key whose associated value to be loaded using the associated CacheLoader if this cache doesn't contain it.
     * @throws CacheException
     */
    public void load(final Object key) throws CacheException {
        if (registeredCacheLoaders.size() == 0) {

            LOG.debug("The CacheLoader is null. Returning.");
            return;
        }

        boolean existsOnCall = isKeyInCache(key);
        if (existsOnCall) {

            LOG.debug("The key {} exists in the cache. Returning.", key);
            return;
        }

        asynchronousPut(key, null, null);
    }

    /**
     * The getAll method will return, from the cache, a Map of the objects associated with the Collection of keys in argument "keys".
     * If the objects are not in the cache, the associated cache loader will be called. If no loader is associated with an object,
     * a null is returned. If a problem is encountered during the retrieving or loading of the objects, an exception will be thrown.
     * If the "arg" argument is set, the arg object will be passed to the CacheLoader.loadAll method. The cache will not dereference
     * the object. If no "arg" value is provided a null will be passed to the loadAll method. The storing of null values in the cache
     * is permitted, however, the get method will not distinguish returning a null stored in the cache and not finding the object in
     * the cache. In both cases a null is returned.
     * <p/>
     * <p/>
     * Note. If the getAll exceeds the maximum cache size, the returned map will necessarily be less than the number specified.
     * <p/>
     * Because this method may take a long time to complete, it is not synchronized. The underlying cache operations
     * are synchronized.
     * <p/>
     * The constructs package provides similar functionality using the
     * decorator {@link net.sf.ehcache.constructs.blocking.SelfPopulatingCache}
     *
     * @param keys           a collection of keys to be returned/loaded
     * @param loaderArgument an argument to pass to the CacheLoader.
     * @return a Map populated from the Cache. If there are no elements, an empty Map is returned.
     * @throws CacheException
     */
    public Map getAllWithLoader(Collection keys, Object loaderArgument) throws CacheException {
        if (keys == null) {
            return new HashMap(0);
        }
        Map<Object, Object> map = new HashMap<Object, Object>(keys.size());

        List<Object> missingKeys = new ArrayList<Object>(keys.size());

        if (registeredCacheLoaders.size() > 0) {
            Object key = null;
            try {
                map = new HashMap<Object, Object>(keys.size());

                for (Object key1 : keys) {
                    key = key1;
                    Element element = get(key);

                    if (element != null) {
                        map.put(key, element.getObjectValue());
                    } else if (isKeyInCache(key)) {
                        map.put(key, null);
                    } else {
                        missingKeys.add(key);
                    }
                }

                //now load everything that's missing.
                Future future = asynchronousLoadAll(missingKeys, loaderArgument);

                //wait for result
                long cacheLoaderTimeoutMillis = configuration.getCacheLoaderTimeoutMillis();
                if (cacheLoaderTimeoutMillis > 0) {
                    try {
                        future.get(cacheLoaderTimeoutMillis, TimeUnit.MILLISECONDS);
                    } catch (TimeoutException e) {
                        throw new LoaderTimeoutException("Timeout on load for key " + key, e);
                    }
                } else {
                    future.get();
                }


                for (Object missingKey : missingKeys) {
                    key = missingKey;
                    Element element = get(key);
                    if (element != null) {
                        map.put(key, element.getObjectValue());
                    } else {
                        map.put(key, null);
                    }
                }

            } catch (InterruptedException e) {
                throw new CacheException(e.getMessage() + " for key " + key, e);
            } catch (ExecutionException e) {
                throw new CacheException(e.getMessage() + " for key " + key, e);
            }
        } else {
            for (Object key : keys) {
                Element element = get(key);
                if (element != null) {
                    map.put(key, element.getObjectValue());
                } else {
                    map.put(key, null);
                }
            }
        }
        return map;
    }


    /**
     * The loadAll method provides a means to "pre load" objects into the cache. This method will, asynchronously, load
     * the specified objects into the cache using the associated cache loader(s). If the an object already exists in the
     * cache, no action is taken. If no loader is associated with the object, no object will be loaded into the cache.
     * If a problem is encountered during the retrieving or loading of the objects, an exception (to be defined)
     * should be logged. The getAll method will return, from the cache, a Map of the objects associated with the
     * Collection of keys in argument "keys". If the objects are not in the cache, the associated cache loader will be
     * called. If no loader is associated with an object, a null is returned. If a problem is encountered during the
     * retrieving or loading of the objects, an exception (to be defined) will be thrown. If the "arg" argument is set,
     * the arg object will be passed to the CacheLoader.loadAll method. The cache will not dereference the object.
     * If no "arg" value is provided a null will be passed to the loadAll method.
     * <p/>
     * keys - collection of the keys whose associated values to be loaded into this cache by using the associated
     * CacheLoader if this cache doesn't contain them.
     * <p/>
     * The Ehcache native API provides similar functionality to loaders using the
     * decorator {@link net.sf.ehcache.constructs.blocking.SelfPopulatingCache}
     */
    public void loadAll(final Collection keys, final Object argument) throws CacheException {

        if (registeredCacheLoaders.size() == 0) {

            LOG.debug("The CacheLoader is null. Returning.");
            return;
        }
        if (keys == null) {
            return;
        }
        asynchronousLoadAll(keys, argument);
    }

    /**
     * Gets an element from the cache, without updating Element statistics. Cache statistics are
     * still updated. Listeners are not called.
     * <p/>
     *
     * @param key a serializable value
     * @return the element, or null, if it does not exist.
     * @throws IllegalStateException if the cache is not {@link Status#STATUS_ALIVE}
     * @see #isExpired
     */
    public final Element getQuiet(Serializable key) throws IllegalStateException, CacheException {
        return getQuiet((Object) key);
    }

    /**
     * Gets an element from the cache, without updating Element statistics. Cache statistics are
     * not updated.
     * <p/>
     * Listeners are not called.
     *
     * @param key a serializable value
     * @return the element, or null, if it does not exist.
     * @throws IllegalStateException if the cache is not {@link Status#STATUS_ALIVE}
     * @see #isExpired
     * @since 1.2
     */
    public final Element getQuiet(Object key) throws IllegalStateException, CacheException {
        checkStatus();
        Element element = compoundStore.getQuiet(key);
        if (element == null) {
            return null;
        } else if (isExpired(element)) {
            tryRemoveImmediately(key, false);
            return null;
        } else {
            return element;
        }
    }

    /**
     * Returns a list of all element keys in the cache, whether or not they are expired.
     * <p/>
     * The returned keys are unique and can almost be considered a set. See {@link net.sf.ehcache.store.CacheKeySet CacheKeySet} for
     * more details.
     * <p/>
     * The List returned is not live. It is a copy.
     * <p/>
     * The time taken is O(n). On a single CPU 1.8Ghz P4, approximately 8ms is required
     * for each 1000 entries.
     *
     * @return a list of {@link Object} keys
     * @throws IllegalStateException if the cache is not {@link Status#STATUS_ALIVE}
     * @see net.sf.ehcache.store.CacheKeySet
     */
    public final List getKeys() throws IllegalStateException, CacheException {
        checkStatus();
        return compoundStore.getKeys();
    }

    /**
     * Returns a list of all element keys in the cache. Only keys of non-expired
     * elements are returned.
     * <p/>
     * The returned keys are unique and can be considered a set.
     * <p/>
     * The List returned is not live. It is a copy.
     * <p/>
     * The time taken is O(n), where n is the number of elements in the cache. On
     * a 1.8Ghz P4, the time taken is approximately 200ms per 1000 entries. This method
     * is not synchronized, because it relies on a non-live list returned from {@link #getKeys()}
     * , which is synchronised, and which takes 8ms per 1000 entries. This way
     * cache liveness is preserved, even if this method is very slow to return.
     * <p/>
     * Consider whether your usage requires checking for expired keys. Because
     * this method takes so long, depending on cache settings, the list could be
     * quite out of date by the time you get it.
     *
     * @return a list of {@link Object} keys
     * @throws IllegalStateException if the cache is not {@link Status#STATUS_ALIVE}
     */
    public final List getKeysWithExpiryCheck() throws IllegalStateException, CacheException {
         List allKeyList = getKeys();
         //removeInternal keys of expired elements
         ArrayList < Object > nonExpiredKeys = new ArrayList(allKeyList.size());
         for (Iterator iter = allKeyList.iterator(); iter.hasNext();) {
             Object key = iter.next();
             Element element = getQuiet(key);
             if (element != null) {
                 nonExpiredKeys.add(key);
             }
         }
         nonExpiredKeys.trimToSize();
         return nonExpiredKeys;
    }


    /**
     * Returns a list of all elements in the cache, whether or not they are expired.
     * <p/>
     * The returned keys are not unique and may contain duplicates. If the cache is only
     * using the memory store, the list will be unique. If the disk store is being used
     * as well, it will likely contain duplicates, because of the internal store design.
     * <p/>
     * The List returned is not live. It is a copy.
     * <p/>
     * The time taken is O(log n). On a single CPU 1.8Ghz P4, approximately 6ms is required
     * for 1000 entries and 36 for 50000.
     * <p/>
     * This is the fastest getKeys method
     *
     * @return a list of {@link Object} keys
     * @throws IllegalStateException if the cache is not {@link Status#STATUS_ALIVE}
     */
    public final List getKeysNoDuplicateCheck() throws IllegalStateException {
        checkStatus();
        return getKeys();
    }

    /**
     * This shouldn't be necessary once we got rid of this stupid locking layer!
     * @param key
     * @param notifyListeners
     */
    @Deprecated
    private void tryRemoveImmediately(final Object key, final boolean notifyListeners) {
        Sync syncForKey = ((CacheLockProvider)getInternalContext()).getSyncForKey(key);
        boolean writeLocked = false;
        try {
            writeLocked = syncForKey.tryLock(LockType.WRITE, 0);
        } catch (InterruptedException e) {
            Thread.currentThread().interrupt();
        } catch (LockOperationTimedOutNonstopException e) {
            if (LOG.isDebugEnabled()) {
                LOG.debug("Try lock attempt failed, inline expiry will not happen. Exception: " + e);
            }
        } catch (Error e) {
            if (!(e.getClass().getName().equals("com.tc.exception.TCLockUpgradeNotSupportedError"))) {
               throw e;
            }
        }
        if (writeLocked) {
            try {
                removeInternal(key, true, notifyListeners, false, false);
            } finally {
                syncForKey.unlock(LockType.WRITE);
            }
        } else {
            if (LOG.isDebugEnabled()) {
                LOG.debug(configuration.getName() + " cache: element " + key + " expired, but couldn't be inline evicted");
            }
        }
    }

    private boolean skipUpdateAccessStatistics(Element element) {
      return configuration.isFrozen() && element.isEternal()
              && (configuration.getMaxElementsInMemory() == 0)
              && (!configuration.isOverflowToDisk() || configuration.getMaxElementsOnDisk() == 0);
    }

    /**
     * Removes an {@link Element} from the Cache. This also removes it from any
     * stores it may be in.
     * <p/>
     * Also notifies the CacheEventListener after the element was removed.
     * <p/>
     * Synchronization is handled within the method.
     * <p/>
     * Caches which use synchronous replication can throw RemoteCacheException here if the replication to the cluster fails.
     * This exception should be caught in those circumstances.
     *
     * @param key the element key to operate on
     * @return true if the element was removed, false if it was not found in the cache
     * @throws IllegalStateException if the cache is not {@link Status#STATUS_ALIVE}
     */
    public final boolean remove(Serializable key) throws IllegalStateException {
        return remove((Object) key);
    }

    /**
     * Removes an {@link Element} from the Cache. This also removes it from any
     * stores it may be in.
     * <p/>
     * Also notifies the CacheEventListener after the element was removed, but only if an Element
     * with the key actually existed.
     * <p/>
     * Synchronization is handled within the method.
     * <p/>
     * Caches which use synchronous replication can throw RemoteCacheException here if the replication to the cluster fails.
     * This exception should be caught in those circumstances.
     * <p/>
     *
     * @param key the element key to operate on
     * @return true if the element was removed, false if it was not found in the cache
     * @throws IllegalStateException if the cache is not {@link Status#STATUS_ALIVE}
     * @since 1.2
     */
    public final boolean remove(Object key) throws IllegalStateException {
        return remove(key, false);
    }

    /**
     * Removes an {@link Element} from the Cache and returns it. This also removes it from any
     * stores it may be in.
     * <p/>
     * Also notifies the CacheEventListener after the element was removed, but only if an Element with the key actually existed.
     * <p/>
     * Synchronization is handled within the method.
     * <p/>
     * Caches which use synchronous replication can throw RemoteCacheException here if the replication to the cluster fails. This exception
     * should be caught in those circumstances.
     * <p/>
     *
     * @param key the element key to operate on
     * @return element the removed element associated with the key, null if no mapping exists
     * @throws IllegalStateException if the cache is not {@link Status#STATUS_ALIVE}
     */
    public final Element removeAndReturnElement(Object key) throws IllegalStateException {
        removeObserver.begin();
        try {
            return removeInternal(key, false, true, false, false);
        } finally {
            removeObserver.end(RemoveOutcome.SUCCESS);
        }
    }

    /**
     * {@inheritDoc}
     */
    public void removeAll(final Collection<?> keys) throws IllegalStateException {
        removeAll(keys, false);
    }

    /**
     * {@inheritDoc}
    */
    public final void removeAll(final Collection<?> keys, boolean doNotNotifyCacheReplicators) throws IllegalStateException {
        removeAllInternal(keys, false, true, doNotNotifyCacheReplicators);
    }

    /**
     * Removes an {@link Element} from the Cache. This also removes it from any
     * stores it may be in.
     * <p/>
     * Also notifies the CacheEventListener after the element was removed, but only if an Element
     * with the key actually existed.
     * <p/>
     * Synchronization is handled within the method.
     * <p/>
     * Caches which use synchronous replication can throw RemoteCacheException here if the replication to the cluster fails.
     * This exception should be caught in those circumstances.
     *
     * @param key                         the element key to operate on
     * @param doNotNotifyCacheReplicators whether the remove is coming from a doNotNotifyCacheReplicators cache peer, in which case this remove should not initiate a
     *                                    further notification to doNotNotifyCacheReplicators cache peers
     * @return true if the element was removed, false if it was not found in the cache
     * @throws IllegalStateException if the cache is not {@link Status#STATUS_ALIVE}
     */
    public final boolean remove(Serializable key, boolean doNotNotifyCacheReplicators) throws IllegalStateException {
        return remove((Object) key, doNotNotifyCacheReplicators);
    }

    /**
     * Removes an {@link Element} from the Cache. This also removes it from any
     * stores it may be in.
     * <p/>
     * Also notifies the CacheEventListener after the element was removed, but only if an Element
     * with the key actually existed.
     * <p/>
     * Synchronization is handled within the method.
     *
     * @param key                         the element key to operate on
     * @param doNotNotifyCacheReplicators whether the remove is coming from a doNotNotifyCacheReplicators cache peer, in which case this remove should not initiate a
     *                                    further notification to doNotNotifyCacheReplicators cache peers
     * @return true if the element was removed, false if it was not found in the cache
     * @throws IllegalStateException if the cache is not {@link Status#STATUS_ALIVE}
     */
    public final boolean remove(Object key, boolean doNotNotifyCacheReplicators) throws IllegalStateException {
        removeObserver.begin();
        try {
            return (removeInternal(key, false, true, doNotNotifyCacheReplicators, false) != null);
        } finally {
            removeObserver.end(RemoveOutcome.SUCCESS);
        }
    }

    /**
     * Removes an {@link Element} from the Cache, without notifying listeners. This also removes it from any
     * stores it may be in.
     * <p/>
     * Listeners are not called.
     *
     * @param key the element key to operate on
     * @return true if the element was removed, false if it was not found in the cache
     * @throws IllegalStateException if the cache is not {@link Status#STATUS_ALIVE}
     */
    public final boolean removeQuiet(Serializable key) throws IllegalStateException {
       return (removeInternal(key, false, false, false, false) != null);
    }

    /**
     * Removes an {@link Element} from the Cache, without notifying listeners. This also removes it from any
     * stores it may be in.
     * <p/>
     * Listeners are not called.
     * <p/>
     * Caches which use synchronous replication can throw RemoteCacheException here if the replication to the cluster fails. This exception
     * should be caught in those circumstances.
     *
     * @param key the element key to operate on
     * @return true if the element was removed, false if it was not found in the cache
     * @throws IllegalStateException if the cache is not {@link Status#STATUS_ALIVE}
     * @since 1.2
     */
    public final boolean removeQuiet(Object key) throws IllegalStateException {
        return (removeInternal(key, false, false, false, false) != null);
    }

    /**
     * {@inheritDoc}
     */
    public boolean removeWithWriter(Object key) throws IllegalStateException {
        removeObserver.begin();
        try {
            return (removeInternal(key, false, true, false, true) != null);
        } finally {
            removeObserver.end(RemoveOutcome.SUCCESS);
        }
    }

    /**
     * Removes or expires an {@link Element} from the Cache after an attempt to get it determined that it should be expired.
     * This also removes it from any stores it may be in.
     * <p/>
     * Also notifies the CacheEventListener after the element has expired.
     * <p/>
     * Synchronization is handled within the method.
     * <p/>
     * If a remove was called, listeners are notified, regardless of whether the element existed or not.
     * This allows distributed cache listeners to remove elements from a cluster regardless of whether they
     * existed locally.
     * <p/>
     * Caches which use synchronous replication can throw RemoteCacheException here if the replication to the cluster fails.
     * This exception should be caught in those circumstances.
     *
     * @param key                         the element key to operate on
     * @param expiry                      if the reason this method is being called is to expire the element
     * @param notifyListeners             whether to notify listeners
     * @param doNotNotifyCacheReplicators whether not to notify cache replicators
     * @param useCacheWriter              if the element should else be removed from the cache writer
     * @return element if the element was removed, null if it was not found in the cache
     * @throws IllegalStateException if the cache is not {@link Status#STATUS_ALIVE}
     */
    private Element removeInternal(Object key, boolean expiry, boolean notifyListeners,
                           boolean doNotNotifyCacheReplicators, boolean useCacheWriter)
            throws IllegalStateException {

        if (useCacheWriter) {
            initialiseCacheWriterManager(true);
        }

        checkStatus();
        Element elementFromStore = null;

        if (useCacheWriter) {
            try {
                elementFromStore = compoundStore.removeWithWriter(key, cacheWriterManager);
            } catch (CacheWriterManagerException e) {
                if (configuration.getCacheWriterConfiguration().getNotifyListenersOnException()) {
                    notifyRemoveInternalListeners(key, expiry, notifyListeners, doNotNotifyCacheReplicators,
                            elementFromStore);
                }
                throw e.getCause();
            }
        } else {
            elementFromStore = compoundStore.remove(key);
        }

        notifyRemoveInternalListeners(key, expiry, notifyListeners, doNotNotifyCacheReplicators,
            elementFromStore);

        return elementFromStore;
    }

    private boolean notifyRemoveInternalListeners(Object key, boolean expiry, boolean notifyListeners, boolean doNotNotifyCacheReplicators,
                                                  Element elementFromStore) {
        boolean removed = false;
        boolean removeNotified = false;

        if (elementFromStore != null) {
            if (expiry) {
                //always notify expire which is lazy regardless of the removeQuiet
                registeredEventListeners.notifyElementExpiry(elementFromStore, doNotNotifyCacheReplicators);
            } else if (notifyListeners) {
                removeNotified = true;
                registeredEventListeners.notifyElementRemoved(elementFromStore, doNotNotifyCacheReplicators);
            }
            removed = true;
        }

        //If we are trying to remove an element which does not exist locally, we should still notify so that
        //cluster invalidations work.
        if (notifyListeners && !expiry && !removeNotified) {
            Element syntheticElement = new Element(key, null);
            registeredEventListeners.notifyElementRemoved(syntheticElement, doNotNotifyCacheReplicators);
        }

        return removed;
    }

    /**
     * Removes or expires a collection of {@link Element}s from the Cache after an attempt to get it determined that it should be expired.
     * This also removes it from any stores it may be in.
     * <p/>
     * Also notifies the CacheEventListener after the element has expired.
     * <p/>
     * Synchronization is handled within the method.
     * <p/>
     * If a removeAll was called, listeners are notified, regardless of whether the element existed or not. This allows distributed cache
     * listeners to remove elements from a cluster regardless of whether they existed locally.
     * <p/>
     * Caches which use synchronous replication can throw RemoteCacheException here if the replication to the cluster fails. This exception
     * should be caught in those circumstances.
     *
     * @param keys a collection of keys to operate on
     * @param expiry if the reason this method is being called is to expire the element
     * @param notifyListeners whether to notify listeners
     * @param doNotNotifyCacheReplicators whether not to notify cache replicators
     * @return true if the element was removed, false if it was not found in the cache
     * @throws IllegalStateException if the cache is not {@link Status#STATUS_ALIVE}
     */
    private void removeAllInternal(final Collection<?> keys, boolean expiry, boolean notifyListeners,
            boolean doNotNotifyCacheReplicators) throws IllegalStateException {
        removeAllObserver.begin();
        checkStatus();

        if (disabled || keys.isEmpty()) {
            removeAllObserver.end(RemoveAllOutcome.IGNORED);
            return;
        }

        compoundStore.removeAll(keys);
        for (Object key : keys) {
            Element syntheticElement = new Element(key, null);
            notifyRemoveInternalListeners(key, false, notifyListeners, doNotNotifyCacheReplicators, syntheticElement);
        }
        removeAllObserver.end(RemoveAllOutcome.COMPLETED);
    }

    /**
     * Removes all cached items.
     * Terracotta clustered caches may require more time to execute this operation because cached items must also be removed from the Terracotta Server Array. Synchronization is handled within the method.
     * <p/>
     * Caches which use synchronous replication can throw RemoteCacheException here if the replication to the cluster fails.
     * This exception should be caught in those circumstances.
     *
     * @throws IllegalStateException if the cache is not {@link Status#STATUS_ALIVE}
     */
    public void removeAll() throws IllegalStateException, CacheException {
        removeAll(false);
    }


    /**
     * Removes all cached items.
     * Synchronization is handled within the method.
     * <p/>
     * Caches which use synchronous replication can throw RemoteCacheException here if the replication to the cluster fails.
     * This exception should be caught in those circumstances.
     *
     * @throws IllegalStateException if the cache is not {@link Status#STATUS_ALIVE}
     */
    public void removeAll(boolean doNotNotifyCacheReplicators) throws IllegalStateException, CacheException {
        checkStatus();
        compoundStore.removeAll();
        registeredEventListeners.notifyRemoveAll(doNotNotifyCacheReplicators);
    }

    /**
     * Starts an orderly shutdown of the Cache. Steps are:
     * <ol>
     * <li>Completes any outstanding CacheLoader loads.
     * <li>Completes any outstanding CacheWriter operations.
     * <li>Disposes any cache extensions.
     * <li>Disposes any cache event listeners. The listeners normally complete, so for example distributed caching operations will complete.
     * <li>Flushes all cache items from memory to the disk store, if any
     * <li>changes status to shutdown, so that any cache operations after this point throw IllegalStateException
     * </ol>
     * This method should be invoked only by CacheManager, as a cache's lifecycle is bound into that of it's cache manager.
     *
     * @throws IllegalStateException if the cache is already {@link Status#STATUS_SHUTDOWN}
     */
    public synchronized void dispose() throws IllegalStateException {
        if (checkStatusAlreadyDisposed()) {
            return;
        }

        if (bootstrapCacheLoader != null && bootstrapCacheLoader instanceof Disposable) {
            ((Disposable)bootstrapCacheLoader).dispose();
        }

        if (executorService != null) {
            executorService.shutdown();
        }

        disposeRegisteredCacheExtensions();
        disposeRegisteredCacheLoaders();
        disposeRegisteredCacheWriter();
        registeredEventListeners.dispose();

        if (cacheWriterManager != null) {
            cacheWriterManager.dispose();
        }

        if (compoundStore != null) {
            compoundStore.removeStoreListener(this);
            compoundStore.dispose();
            // null compoundStore explicitly to help gc (particularly for offheap)
            compoundStore = null;
        }

        // null the lockProvider too explicitly to help gc
        lockProvider = null;
        cacheStatus.changeState(Status.STATUS_SHUTDOWN);
    }

    private void initialiseRegisteredCacheExtensions() {
        for (CacheExtension cacheExtension : registeredCacheExtensions) {
            cacheExtension.init();
        }
    }

    private void disposeRegisteredCacheExtensions() {
        for (CacheExtension cacheExtension : registeredCacheExtensions) {
            cacheExtension.dispose();
        }
    }

    private void initialiseRegisteredCacheLoaders() {
        for (CacheLoader cacheLoader : registeredCacheLoaders) {
            cacheLoader.init();
        }
    }

    private void disposeRegisteredCacheLoaders() {
        for (CacheLoader cacheLoader : registeredCacheLoaders) {
            cacheLoader.dispose();
        }
    }

    private void initialiseRegisteredCacheWriter() {
        CacheWriter writer = registeredCacheWriter;
        if (writer != null) {
            writer.init();
        }
    }

    private void disposeRegisteredCacheWriter() {
        CacheWriter writer = registeredCacheWriter;
        if (writer != null) {
            writer.dispose();
        }
    }

    /**
     * Gets the cache configuration this cache was created with.
     * <p/>
     * Things like listeners that are added dynamically are excluded.
     */
    public CacheConfiguration getCacheConfiguration() {
        return configuration;
    }


    /**
     * Flushes all cache items from memory to the disk store, and from the DiskStore to disk.
     *
     * @throws IllegalStateException if the cache is not {@link Status#STATUS_ALIVE}
     */
    public final synchronized void flush() throws IllegalStateException, CacheException {
        checkStatus();
        try {
            compoundStore.flush();
        } catch (IOException e) {
            throw new CacheException("Unable to flush cache: " + configuration.getName()
                    + ". Initial cause was " + e.getMessage(), e);
        }
    }

    /**
     * Gets the size of the cache. This is a subtle concept. See below.
     * <p/>
     * This number is the actual number of elements, including expired elements
     * that have not been removed.
     * <p/>
     * Expired elements are removed from the the memory store when getting an
     * expired element, or when attempting to spool an expired element to disk.
     * <p/>
     * Expired elements are removed from the disk store when getting an expired
     * element, or when the expiry thread runs, which is once every five
     * minutes.
     * <p/>
     * To get an exact size, which would exclude expired elements, use
     * {@link #getKeysWithExpiryCheck()}.size(), although see that method for
     * the approximate time that would take.
     * <p/>
     * To get a very fast result, use {@link #getKeysNoDuplicateCheck()}.size().
     * If the disk store is being used, there will be some duplicates.
     * <p/>
     * Note:getSize() is a very expensive operation in off-heap, disk and Terracotta implementations.
     *
     * @return The size value
     * @throws IllegalStateException if the cache is not {@link Status#STATUS_ALIVE}
     */
    @org.terracotta.statistics.Statistic(name = "size", tags = "cache")
    public final int getSize() throws IllegalStateException, CacheException {
        checkStatus();

        if (isTerracottaClustered()) {
            return compoundStore.getTerracottaClusteredSize();
        } else {
            return compoundStore.getSize();
        }
    }

    /**
     * Gets the size of the memory store for this cache. This method relies on calculating
     * Serialized sizes. If the Element values are not Serializable they will show as zero.
     * <p/>
     * Warning: This method can be very expensive to run. Allow approximately 1 second
     * per 1MB of entries. Running this method could create liveness problems
     * because the object lock is held for a long period
     * <p/>
     *
     * @return the approximate size of the memory store in bytes
     * @throws IllegalStateException
     */
    @Deprecated public final long calculateInMemorySize() throws IllegalStateException, CacheException {
        checkStatus();
        return getStatistics().getLocalHeapSizeInBytes();
    }

    /**
     * {@inheritDoc}
     */
    public boolean hasAbortedSizeOf() {
        checkStatus();
        return compoundStore.hasAbortedSizeOf();
    }

    /**
     * Gets the size of the off-heap store for this cache.
     *
     * @return the size of the off-heap store in bytes
     * @throws IllegalStateException
     */
    @Deprecated public final long calculateOffHeapSize() throws IllegalStateException, CacheException {
        checkStatus();
        return getStatistics().getLocalOffHeapSizeInBytes();
    }

    /**
     * Gets the size of the on-disk store for this cache
     *
     * @return the size of the on-disk store in bytes
     * @throws IllegalStateException
     */
    @Deprecated public final long calculateOnDiskSize() throws IllegalStateException, CacheException {
        checkStatus();
        return getStatistics().getLocalDiskSizeInBytes();
    }

    /**
     * Returns the number of elements in the memory store.
     *
     * @return the number of elements in the memory store
     * @throws IllegalStateException if the cache is not {@link Status#STATUS_ALIVE}
     */
    @Deprecated public final long getMemoryStoreSize() throws IllegalStateException {
        checkStatus();
        return getStatistics().getLocalHeapSize();
    }

    /**
     * Returns the number of elements in the off-heap store.
     *
     * @return the number of elements in the off-heap store
     * @throws IllegalStateException if the cache is not {@link Status#STATUS_ALIVE}
     */
    @Deprecated public long getOffHeapStoreSize() throws IllegalStateException {
        checkStatus();
        return getStatistics().getLocalOffHeapSize();
    }

    /**
     * Returns the number of elements in the disk store.
     *
     * @return the number of elements in the disk store.
     * @throws IllegalStateException if the cache is not {@link Status#STATUS_ALIVE}
     */
    @Deprecated public final int getDiskStoreSize() throws IllegalStateException {
        checkStatus();
        if (isTerracottaClustered()) {
            return (int) getStatistics().getRemoteSize();
        } else {
            return (int) getStatistics().getLocalDiskSize();
        }
    }

    /**
     * Gets the status attribute of the Cache.
     *
     * @return The status value from the Status enum class
     */
    public final Status getStatus() {
        return cacheStatus.getStatus();
    }


    private void checkStatus() throws IllegalStateException {
        cacheStatus.checkAlive(configuration);
    }

    private boolean checkStatusAlreadyDisposed() throws IllegalStateException {
        return cacheStatus.isShutdown();
    }


    /**
     * Gets the cache name.
     */
    @ContextAttribute("name")
    public final String getName() {
        return configuration.getName();
    }

    /**
     * Sets the cache name which will name.
     *
     * @param name the name of the cache. Should not be null. Should also not contain any '/' characters, as these interfere
     *             with distribution
     * @throws IllegalArgumentException if an illegal name is used.
     */
    public final void setName(String name) throws IllegalArgumentException {
        if (!cacheStatus.isUninitialized()) {
            throw new IllegalStateException("Only uninitialised caches can have their names set.");
        }
        configuration.setName(name);
    }

    /**
     * Returns a {@link String} representation of {@link Cache}.
     */
    @Override
    public String toString() {
        StringBuilder dump = new StringBuilder();

        dump.append("[")
                .append(" name = ").append(configuration.getName())
                .append(" status = ").append(cacheStatus.getStatus())
                .append(" eternal = ").append(configuration.isEternal())
                .append(" overflowToDisk = ").append(configuration.isOverflowToDisk())
                .append(" maxEntriesLocalHeap = ").append(configuration.getMaxEntriesLocalHeap())
                .append(" maxEntriesLocalDisk = ").append(configuration.getMaxEntriesLocalDisk())
                .append(" memoryStoreEvictionPolicy = ").append(configuration.getMemoryStoreEvictionPolicy())
                .append(" timeToLiveSeconds = ").append(configuration.getTimeToLiveSeconds())
                .append(" timeToIdleSeconds = ").append(configuration.getTimeToIdleSeconds())
                .append(" persistence = ").append(configuration.getPersistenceConfiguration() == null ?
                    "none" : configuration.getPersistenceConfiguration().getStrategy())
                .append(" diskExpiryThreadIntervalSeconds = ").append(configuration.getDiskExpiryThreadIntervalSeconds())
                .append(registeredEventListeners)
                .append(" maxBytesLocalHeap = ").append(configuration.getMaxBytesLocalHeap())
                .append(" overflowToOffHeap = ").append(configuration.isOverflowToOffHeap())
                .append(" maxBytesLocalOffHeap = ").append(configuration.getMaxBytesLocalOffHeap())
                .append(" maxBytesLocalDisk = ").append(configuration.getMaxBytesLocalDisk())
                .append(" pinned = ")
                .append(configuration.getPinningConfiguration() != null ? configuration.getPinningConfiguration().getStore().name() : "false")
                .append(" ]");

        return dump.toString();
    }


    /**
     * Checks whether this cache element has expired.
     * <p/>
     * The element is expired if:
     * <ol>
     * <li> the idle time is non-zero and has elapsed, unless the cache is eternal; or
     * <li> the time to live is non-zero and has elapsed, unless the cache is eternal; or
     * <li> the value of the element is null.
     * </ol>
     *
     * @return true if it has expired
     * @throws IllegalStateException if the cache is not {@link Status#STATUS_ALIVE}
     * @throws NullPointerException  if the element is null
     *                               todo this does not need to be synchronized
     */
    public final boolean isExpired(Element element) throws IllegalStateException, NullPointerException {
        checkStatus();
        return element.isExpired(configuration);
    }


    /**
     * Clones a cache. This is only legal if the cache has not been
     * initialized. At that point only primitives have been set and no
     * stores have been created.
     * <p/>
     * A new, empty, RegisteredEventListeners is created on clone.
     * <p/>
     *
     * @return an object of type {@link Cache}
     * @throws CloneNotSupportedException
     */
    @Override
    public final Cache clone() throws CloneNotSupportedException {
        return new Cache(this);
    }

    /**
     * Gets the internal Store.
     *
     * @return the Store referenced by this cache
     * @throws IllegalStateException if the cache is not {@link Status#STATUS_ALIVE}
     */
    final Store getStore() throws IllegalStateException {
        checkStatus();
        return compoundStore;
    }

    /**
     * Get the optional store management bean for this cache.
     */
    public final Object getStoreMBean() {
      return getStore().getMBean();
    }

    /**
     * Use this to access the service in order to register and unregister listeners
     *
     * @return the RegisteredEventListeners instance for this cache.
     */
    public final RegisteredEventListeners getCacheEventNotificationService() {
        return registeredEventListeners;
    }


    /**
     * Whether an Element is stored in the cache in Memory, indicating a very low cost of retrieval.
     * <p>
     * Since no assertions are made about the state of the Element it is possible that the
     * Element is expired, but this method still returns true.
     *
     * @return true if an element matching the key is found in memory
     */
    public final boolean isElementInMemory(Serializable key) {
        return isElementInMemory((Object) key);
    }

    /**
     * Whether an Element is stored in the cache in Memory, indicating a very low cost of retrieval.
     * <p>
     * Since no assertions are made about the state of the Element it is possible that the
     * Element is expired, but this method still returns true.
     *
     * @return true if an element matching the key is found in memory
     * @since 1.2
     */
    public final boolean isElementInMemory(Object key) {
        checkStatus();
        return compoundStore.containsKeyInMemory(key);
    }

    /**
     * Whether an Element is stored in the cache in off-heap memory, indicating an intermediate cost of retrieval.
     * <p>
     * Since no assertions are made about the state of the Element it is possible that the
     * Element is expired, but this method still returns true.
     *
     * @return true if an element matching the key is found in off-heap
     * @since 2.3
     */
    public final boolean isElementOffHeap(Object key) {
        checkStatus();
        return compoundStore.containsKeyOffHeap(key);
    }

    /**
     * Whether an Element is stored in the cache on Disk, indicating a higher cost of retrieval.
     * <p>
     * Since no assertions are made about the state of the Element it is possible that the
     * Element is expired, but this method still returns true.
     *
     * @return true if an element matching the key is found in the diskStore
     */
    public final boolean isElementOnDisk(Serializable key) {
        return isElementOnDisk((Object) key);
    }

    /**
     * Whether an Element is stored in the cache on Disk, indicating a higher cost of retrieval.
     * <p>
     * Since no assertions are made about the state of the Element it is possible that the
     * Element is expired, but this method still returns true.
     *
     * @return true if an element matching the key is found in the diskStore
     * @since 1.2
     */
    public final boolean isElementOnDisk(Object key) {
        checkStatus();
        return compoundStore.containsKeyOnDisk(key);
    }

    /**
     * The GUID for this cache instance can be used to determine whether two cache instance references
     * are pointing to the same cache.
     *
     * @return the globally unique identifier for this cache instance. This is guaranteed to be unique.
     * @since 1.2
     */
    public final String getGuid() {
        return guid;
    }

    /**
     * Gets the CacheManager managing this cache. For a newly created cache this will be null until
     * it has been added to a CacheManager.
     *
     * @return the manager or null if there is none
     */
    public final CacheManager getCacheManager() {
        return cacheManager;
    }

    /**
     * Causes all elements stored in the Cache to be synchronously checked for expiry, and if expired, evicted.
     */
    public void evictExpiredElements() {
        checkStatus();
        compoundStore.expireElements();
    }

    /**
     * An inexpensive check to see if the key exists in the cache.
     * <p/>
     * This method is not synchronized. It is possible that an element may exist in the cache and be removed
     * before the check gets to it, or vice versa.  Since no assertions are made about the state of the Element
     * it is possible that the Element is expired, but this method still returns true.

     *
     * @param key the key to check.
     * @return true if an Element matching the key is found in the cache. No assertions are made about the state of the Element.
     */
    public boolean isKeyInCache(Object key) {
        if (key == null) {
            return false;
        }
        return compoundStore.containsKey(key);
    }

    /**
     * An extremely expensive check to see if the value exists in the cache. This implementation is O(n). Ehcache
     * is not designed for efficient access in this manner.
     * <p/>
     * This method is not synchronized. It is possible that an element may exist in the cache and be removed
     * before the check gets to it, or vice versa. Because it is slow to execute the probability of that this will
     * have happened.
     *
     * @param value to check for
     * @return true if an Element matching the key is found in the cache. No assertions are made about the state of the Element.
     */
    public boolean isValueInCache(Object value) {
        for (Object key : getKeys()) {
            Element element = get(key);
            if (element != null) {
                Object elementValue = element.getValue();
                if (elementValue == null) {
                    if (value == null) {
                        return true;
                    }
                } else {
                    if (elementValue.equals(value)) {
                        return true;
                    }
                }
            }
        }
        return false;
    }

    /**
     * {@inheritDoc}
     * <p/>
     * Note, the {@link #getSize} method will have the same value as the size
     * reported by Statistics for the statistics accuracy of
     * {@link Statistics#STATISTICS_ACCURACY_BEST_EFFORT}.
     */
    public StatisticsPlaceholder getStatistics() throws IllegalStateException {
        checkStatus();
        return statistics;
    }

    /**
     * For use by CacheManager.
     *
     * @param cacheManager the CacheManager for this cache to use.
     */
    public void setCacheManager(CacheManager cacheManager) {
        CacheManager oldValue = getCacheManager();
        this.cacheManager = cacheManager;
        firePropertyChange("CacheManager", oldValue, cacheManager);
    }

    /**
     * Accessor for the BootstrapCacheLoader associated with this cache. For testing purposes.
     */
    public BootstrapCacheLoader getBootstrapCacheLoader() {
        return bootstrapCacheLoader;
    }

    /**
     * Sets the bootstrap cache loader.
     *
     * @param bootstrapCacheLoader the loader to be used
     * @throws CacheException if this method is called after the cache is initialized
     */
    public void setBootstrapCacheLoader(BootstrapCacheLoader bootstrapCacheLoader) throws CacheException {
        if (!cacheStatus.isUninitialized()) {
            throw new CacheException("A bootstrap cache loader can only be set before the cache is initialized. "
                    + configuration.getName());
        }
        BootstrapCacheLoader oldValue = getBootstrapCacheLoader();
        this.bootstrapCacheLoader = bootstrapCacheLoader;
        firePropertyChange("BootstrapCacheLoader", oldValue, bootstrapCacheLoader);
    }

    /**
     * An equals method which follows the contract of {@link Object#equals(Object)}
     * <p/>
     * An Cache is equal to another one if it implements Ehcache and has the same GUID.
     *
     * @param object the reference object with which to compare.
     * @return <code>true</code> if this object is the same as the obj
     *         argument; <code>false</code> otherwise.
     * @see #hashCode()
     * @see java.util.Hashtable
     */
    @Override
    public boolean equals(Object object) {
        if (object == null) {
            return false;
        }
        if (!(object instanceof Ehcache)) {
            return false;
        }
        Ehcache other = (Ehcache) object;
        return guid.equals(other.getGuid());
    }

    /**
     * Returns a hash code value for the object. This method is
     * supported for the benefit of hashtables such as those provided by
     * <code>java.util.Hashtable</code>.
     * <p/>
     * The general contract of <code>hashCode</code> is:
     * <ul>
     * <li>Whenever it is invoked on the same object more than once during
     * an execution of a Java application, the <tt>hashCode</tt> method
     * must consistently return the same integer, provided no information
     * used in <tt>equals</tt> comparisons on the object is modified.
     * This integer need not remain consistent from one execution of an
     * application to another execution of the same application.
     * <li>If two objects are equal according to the <tt>equals(Object)</tt>
     * method, then calling the <code>hashCode</code> method on each of
     * the two objects must produce the same integer result.
     * <li>It is <em>not</em> required that if two objects are unequal
     * according to the {@link Object#equals(Object)}
     * method, then calling the <tt>hashCode</tt> method on each of the
     * two objects must produce distinct integer results.  However, the
     * programmer should be aware that producing distinct integer results
     * for unequal objects may improve the performance of hashtables.
     * </ul>
     * <p/>
     * As much as is reasonably practical, the hashCode method defined by
     * class <tt>Object</tt> does return distinct integers for distinct
     * objects. (This is typically implemented by converting the internal
     * address of the object into an integer, but this implementation
     * technique is not required by the
     * Java(TM) programming language.)
     * <p/>
     * This implementation use the GUID of the cache.
     *
     * @return a hash code value for this object.
     * @see Object#equals(Object)
     * @see java.util.Hashtable
     */
    @Override
    public int hashCode() {
        return guid.hashCode();
    }


    /**
     * Create globally unique ID for this cache.
     */
    private String createGuid() {
        StringBuilder buffer = new StringBuilder().append(localhost).append("-").append(UUID.randomUUID());
        return buffer.toString();
    }

    /**
     * Register a {@link CacheExtension} with the cache. It will then be tied into the cache lifecycle.
     * <p/>
     * If the CacheExtension is not initialised, initialise it.
     */
    public void registerCacheExtension(CacheExtension cacheExtension) {
        registeredCacheExtensions.add(cacheExtension);
    }

    /**
     * @return the cache extensions as a live list
     */
    public List<CacheExtension> getRegisteredCacheExtensions() {
        return registeredCacheExtensions;
    }


    /**
     * Unregister a {@link CacheExtension} with the cache. It will then be detached from the cache lifecycle.
     */
    public void unregisterCacheExtension(CacheExtension cacheExtension) {
        cacheExtension.dispose();
        registeredCacheExtensions.remove(cacheExtension);
    }

    /**
     * Sets an ExceptionHandler on the Cache. If one is already set, it is overwritten.
     * <p/>
     * The ExceptionHandler is only used if this Cache's methods are accessed using
     * {@link net.sf.ehcache.exceptionhandler.ExceptionHandlingDynamicCacheProxy}.
     *
     * @see net.sf.ehcache.exceptionhandler.ExceptionHandlingDynamicCacheProxy
     */
    public void setCacheExceptionHandler(CacheExceptionHandler cacheExceptionHandler) {
        CacheExceptionHandler oldValue = getCacheExceptionHandler();
        this.cacheExceptionHandler = cacheExceptionHandler;
        firePropertyChange("CacheExceptionHandler", oldValue, cacheExceptionHandler);
    }

    /**
     * Gets the ExceptionHandler on this Cache, or null if there isn't one.
     * <p/>
     * The ExceptionHandler is only used if this Cache's methods are accessed using
     * {@link net.sf.ehcache.exceptionhandler.ExceptionHandlingDynamicCacheProxy}.
     *
     * @see net.sf.ehcache.exceptionhandler.ExceptionHandlingDynamicCacheProxy
     */
    public CacheExceptionHandler getCacheExceptionHandler() {
        return cacheExceptionHandler;
    }

    /**
     * {@inheritDoc}
     */
    public void registerCacheLoader(CacheLoader cacheLoader) {
        registeredCacheLoaders.add(cacheLoader);
    }

    /**
     * Unregister a {@link CacheLoader} with the cache. It will then be detached from the cache lifecycle.
     *
     * @param cacheLoader A Cache Loader to unregister
     */
    public void unregisterCacheLoader(CacheLoader cacheLoader) {
        registeredCacheLoaders.remove(cacheLoader);
    }


    /**
     * @return the cache loaders as a live list
     */
    public List<CacheLoader> getRegisteredCacheLoaders() {
        return registeredCacheLoaders;
    }

    /**
     * {@inheritDoc}
     */
    public void registerCacheWriter(CacheWriter cacheWriter) {
        synchronized (this) {
            this.registeredCacheWriter = cacheWriter;
            if (cacheStatus.isAlive()) {
                initialiseRegisteredCacheWriter();
            }
        }
        initialiseCacheWriterManager(false);
    }

    /**
     * {@inheritDoc}
     */
    public void unregisterCacheWriter() {
        if (cacheWriterManagerInitFlag.get()) {
            throw new CacheException("Cache: " + configuration.getName() + " has its cache writer being unregistered " +
                    "after it was already initialised.");
        }
        this.registeredCacheWriter = null;
    }

    /**
     * {@inheritDoc}
     */
    public CacheWriter getRegisteredCacheWriter() {
        return this.registeredCacheWriter;
    }

    /**
     * Does the asynchronous put into the cache of the asynchronously loaded value.
     *
     * @param key the key to load
     * @param specificLoader a specific loader to use. If null the default loader is used.
     * @param argument the argument to pass to the writer
     * @return a Future which can be used to monitor execution
     */
    Future asynchronousPut(final Object key, final CacheLoader specificLoader, final Object argument) {
        return getExecutorService().submit(new Runnable() {

            /**
             * Calls the CacheLoader and puts the result in the Cache
             */
            public void run() throws CacheException {
                try {
                    //Test to see if it has turned up in the meantime
                    boolean existsOnRun = isKeyInCache(key);
                    if (!existsOnRun) {
                        Object value = loadValueUsingLoader(key, specificLoader, argument);
                        if (value != null) {
                            put(new Element(key, value), false);
                        }
                    }
                } catch (RuntimeException e) {
                    if (LOG.isDebugEnabled()) {
                        LOG.debug("Problem during load. Load will not be completed. Cause was " + e.getCause(), e);
                    }
                    throw new CacheException("Problem during load. Load will not be completed. Cause was " + e.getCause(), e);
                }
            }
        });
    }

    /**
     * Does the asynchronous loading. But doesn't put it into the cache
     *
     * @param key the key to load
     * @param specificLoader a specific loader to use. If null the default loader is used.
     * @param argument the argument to pass to the writer
     * @return a Future which can be used to monitor execution
     */
    Future<AtomicReference<Object>> asynchronousLoad(final Object key, final CacheLoader specificLoader, final Object argument) {
        final AtomicReference<Object> result = new AtomicReference<Object>();
        return getExecutorService().submit(new Runnable() {

            /**
             * Calls the CacheLoader and puts the result in the Cache
             */
            public void run() throws CacheException {
                try {
                    //Test to see if it has turned up in the meantime
                    boolean existsOnRun = isKeyInCache(key);
                    if (!existsOnRun) {
                        Object value = loadValueUsingLoader(key, specificLoader, argument);
                        if (value != null) {
                            result.set(value);
                        }
                    }
                } catch (RuntimeException e) {
                    if (LOG.isDebugEnabled()) {
                        LOG.debug("Problem during load. Load will not be completed. Cause was " + e.getCause(), e);
                    }
                    throw new CacheException("Problem during load. Load will not be completed. Cause was " + e.getCause(), e);
                }
            }
        }, result);
    }

    /**
     * Will attempt to load the value for a key, either using the passedin loader, or falling back to registered ones
     * @param key the key to load for
     * @param specificLoader the loader to use, can be null to fallback to Cache registered loaders
     * @param argument the argument to pass the loader
     * @return null if not present in the underlying SoR or if no loader available, otherwise the loaded object
     */
    private Object loadValueUsingLoader(final Object key, final CacheLoader specificLoader, final Object argument) {
        Object value = null;
        if (specificLoader != null) {
            if (argument == null) {
                value = specificLoader.load(key);
            } else {
                value = specificLoader.load(key, argument);
            }
        } else if (!registeredCacheLoaders.isEmpty()) {
            value = loadWithRegisteredLoaders(argument, key);
        }
        return value;
    }

    private Object loadWithRegisteredLoaders(Object argument, Object key) throws CacheException {

        Object value = null;

        if (argument == null) {
            for (CacheLoader registeredCacheLoader : registeredCacheLoaders) {
                value = registeredCacheLoader.load(key);
                if (value != null) {
                    break;
                }
            }
        } else {
            for (CacheLoader registeredCacheLoader : registeredCacheLoaders) {
                value = registeredCacheLoader.load(key, argument);
                if (value != null) {
                    break;
                }
            }
        }
        return value;
    }


    /**
     * Creates a future to perform the load
     *
     * @param keys
     * @param argument the loader argument
     * @return a Future which can be used to monitor execution
     */
    Future asynchronousLoadAll(final Collection keys, final Object argument) {
        return getExecutorService().submit(new Runnable() {
            /**
             * Calls the CacheLoader and puts the result in the Cache
             */
            public void run() {
                try {
                    Set<Object> nonLoadedKeys = new HashSet<Object>();
                    for (Object key : keys) {
                        if (!isKeyInCache(key)) {
                            nonLoadedKeys.add(key);
                        }
                    }
                    Map<?, ?> map = loadWithRegisteredLoaders(argument, nonLoadedKeys);
                    for (Entry<?, ?> e : map.entrySet()) {
                        put(new Element(e.getKey(), e.getValue()));
                    }
                } catch (Throwable e) {
                    if (LOG.isErrorEnabled()) {
                        LOG.error("Problem during load. Load will not be completed. Cause was " + e.getCause(), e);
                    }
                }
            }
        });
    }

    /**
     * Does the asynchronous loading.
     *
     * @param argument      the loader argument
     * @param nonLoadedKeys the Set of keys that are already in the Cache
     * @return A map of loaded elements
     */
    Map loadWithRegisteredLoaders(Object argument, Set<Object> nonLoadedKeys) {
        Map result = new HashMap();
        for (CacheLoader registeredCacheLoader : registeredCacheLoaders) {
            if (nonLoadedKeys.isEmpty()) {
                break;
            }

            Map resultForThisCacheLoader = null;
            if (argument == null) {
                resultForThisCacheLoader = registeredCacheLoader.loadAll(nonLoadedKeys);
            } else {
                resultForThisCacheLoader = registeredCacheLoader.loadAll(nonLoadedKeys, argument);
            }
            if (resultForThisCacheLoader != null) {
                nonLoadedKeys.removeAll(resultForThisCacheLoader.keySet());
                result.putAll(resultForThisCacheLoader);
            }
        }
        return result;
    }

    /**
     * @return Gets the executor service. This is not publically accessible.
     */
    ExecutorService getExecutorService() {
        if (executorService == null) {
            synchronized (this) {
                if (VmUtils.isInGoogleAppEngine()) {
                    // no Thread support. Run all tasks on the caller thread
                    executorService = new AbstractExecutorService() {
                        /** {@inheritDoc} */
                        public void execute(Runnable command) {
                            command.run();
                        }

                        /** {@inheritDoc} */
                        public List<Runnable> shutdownNow() {
                            return Collections.emptyList();
                        }

                        /** {@inheritDoc} */
                        public void shutdown() {
                        }

                        /** {@inheritDoc} */
                        public boolean isTerminated() {
                            return isShutdown();
                        }

                        /** {@inheritDoc} */
                        public boolean isShutdown() {
                            return false;
                        }

                        /** {@inheritDoc} */
                        public boolean awaitTermination(long timeout, TimeUnit unit) throws InterruptedException {
                            return true;
                        }
                    };
                } else {
                    // we can create Threads
                    executorService = new ThreadPoolExecutor(EXECUTOR_CORE_POOL_SIZE, EXECUTOR_MAXIMUM_POOL_SIZE, EXECUTOR_KEEP_ALIVE_TIME,
                            TimeUnit.MILLISECONDS, new LinkedBlockingQueue(), new NamedThreadFactory("Cache Executor Service"));
                }
            }
        }
        return executorService;
    }


    /**
     * Whether this cache is disabled. "Disabled" means:
     * <ol>
     * <li>bootstrap is disabled</li>
     * <li>puts are discarded</li>
     * <li>putQuiets are discarded</li>
     * <li>gets return null</li>
     * </ol>
     * In all other respects the cache continues as it is.
     * <p/>
     * You can disable and enable a cache programmatically through the {@link #setDisabled(boolean)} method.
     * <p/>
     * By default caches are enabled on creation, unless the <code>net.sf.ehcache.disabled</code> system
     * property is set.
     *
     * @return true if the cache is disabled.
     * @see #NET_SF_EHCACHE_DISABLED ?
     */
    public boolean isDisabled() {
        return disabled;
    }

    /**
     * Disables or enables this cache. This call overrides the previous value of disabled, even if the
     * <code>net.sf.ehcache.disabled</code> system property is set
     * <p/>
     *
     * @param disabled true if you wish to disable, false to enable
     * @see #isDisabled()
     */
    public void setDisabled(boolean disabled) {
        if (allowDisable) {
            boolean oldValue = isDisabled();
            if (oldValue != disabled) {
                synchronized (this) {
                    this.disabled = disabled;
                }
                firePropertyChange("Disabled", oldValue, disabled);
            }
        } else {
            throw new CacheException("Dynamic cache features are disabled");
        }
    }

    /**
     * @return the current in-memory eviction policy. This may not be the configured policy, if it has been
     *         dynamically set.
     */
    public Policy getMemoryStoreEvictionPolicy() {
        checkStatus();
        return compoundStore.getInMemoryEvictionPolicy();
    }

    /**
     * Sets the eviction policy strategy. The Cache will use a policy at startup. There
     * are three policies which can be configured: LRU, LFU and FIFO. However many other
     * policies are possible. That the policy has access to the whole element enables policies
     * based on the key, value, metadata, statistics, or a combination of any of the above.
     * It is safe to change the policy of a store at any time. The new policy takes effect
     * immediately.
     *
     * @param policy the new policy
     */
    public void setMemoryStoreEvictionPolicy(Policy policy) {
        checkStatus();
        Policy oldValue = getMemoryStoreEvictionPolicy();
        compoundStore.setInMemoryEvictionPolicy(policy);
        firePropertyChange("MemoryStoreEvictionPolicy", oldValue, policy);
    }


//    /**
//     * {@inheritDoc}
//     */
//    public void setSampledStatisticsEnabled(final boolean enableStatistics) {
//        if (cacheManager == null) {
//            throw new IllegalStateException(
//                "You must add the cache to a CacheManager before enabling/disabling sampled statistics.");
//        }
//        boolean oldValue = isSampledStatisticsEnabled();
//        if (oldValue != enableStatistics) {
//            if (enableStatistics) {
//                ManagementRESTServiceConfiguration mgmtRESTConfigSvc = cacheManager.getConfiguration().getManagementRESTService();
//                if (mgmtRESTConfigSvc != null && mgmtRESTConfigSvc.isEnabled()) {
//                    sampledCacheStatistics.enableSampledStatistics(cacheManager.getTimer(), mgmtRESTConfigSvc.makeSampledCounterConfig(),
//                        mgmtRESTConfigSvc.makeSampledGetRateCounterConfig(), mgmtRESTConfigSvc.makeSampledSearchRateCounterConfig());
//                } else {
//                    sampledCacheStatistics.enableSampledStatistics(cacheManager.getTimer());
//                }
//                setStatisticsEnabled(true);
//            } else {
//                sampledCacheStatistics.disableSampledStatistics();
//            }
//            firePropertyChange("SampledStatisticsEnabled", oldValue, enableStatistics);
//        }
//    }

    /**
     * {@inheritDoc}
     */
    public Object getInternalContext() {
        checkStatus();
        return compoundStore.getInternalContext();
    }

    /**
     * {@inheritDoc}
     */
    public void disableDynamicFeatures() {
        configuration.freezeConfiguration();
        allowDisable = false;
    }

    /**
     * {@inheritDoc}
     * @deprecated use {@link #isClusterBulkLoadEnabled()} instead
     */
    @Deprecated
    public boolean isClusterCoherent() {
        return !this.isClusterBulkLoadEnabled();
    }

    /**
     * {@inheritDoc}
     * @deprecated use {@link #isNodeBulkLoadEnabled()} instead
     */
    @Deprecated
    public boolean isNodeCoherent() {
        return !this.isNodeBulkLoadEnabled();
    }

    /**
     * {@inheritDoc}
     * @deprecated use {@link #setNodeBulkLoadEnabled(boolean)} instead
     */
    @Deprecated
    public void setNodeCoherent(boolean coherent) {
        this.setNodeBulkLoadEnabled(!coherent);
    }

    /**
     * {@inheritDoc}
     * @deprecated use {@link #waitUntilClusterBulkLoadComplete()} instead
     */
    @Deprecated
    public void waitUntilClusterCoherent() {
        this.waitUntilClusterBulkLoadComplete();
    }

    // PropertyChangeSupport

    /**
     * @param listener
     */
    public synchronized void addPropertyChangeListener(PropertyChangeListener listener) {
      if (listener != null && propertyChangeSupport != null) {
        propertyChangeSupport.removePropertyChangeListener(listener);
        propertyChangeSupport.addPropertyChangeListener(listener);
      }
    }

    /**
     * @param listener
     */
    public synchronized void removePropertyChangeListener(PropertyChangeListener listener) {
      if (listener != null && propertyChangeSupport != null) {
        propertyChangeSupport.removePropertyChangeListener(listener);
      }
    }

    /**
     * @param propertyName
     * @param oldValue
     * @param newValue
     */
    public void firePropertyChange(String propertyName, Object oldValue, Object newValue) {
      PropertyChangeSupport pcs;
      synchronized (this) {
        pcs = propertyChangeSupport;
      }
      if (pcs != null && (oldValue != null || newValue != null)) {
        pcs.firePropertyChange(propertyName, oldValue, newValue);
      }
    }

    /**
     * {@inheritDoc}
     */
    public Element putIfAbsent(Element element) throws NullPointerException {
        return putIfAbsent(element, false);
    }

    /**
     * {@inheritDoc}
     */
    public Element putIfAbsent(Element element, boolean doNotNotifyCacheReplicators) throws NullPointerException {
        checkStatus();

        checkCASOperationSupported(doNotNotifyCacheReplicators);

        if (element.getObjectKey() == null) {
            throw new NullPointerException();
        }

        if (disabled) {
            return null;
        }

        //this guard currently ensures reasonable behavior on expiring elements
        getQuiet(element.getObjectKey());

        element.resetAccessStatistics();
        applyDefaultsToElementWithoutLifespanSet(element);
        backOffIfDiskSpoolFull();
        element.updateUpdateStatistics();
        Element result = compoundStore.putIfAbsent(element);
        if (result == null) {
            notifyPutInternalListeners(element, doNotNotifyCacheReplicators, false);
        }
        return result;
    }

    /**
     * {@inheritDoc}
     */
    public boolean removeElement(Element element) throws NullPointerException {
        checkStatus();

        checkCASOperationSupported();

        if (element.getObjectKey() == null) {
            throw new NullPointerException();
        }

        if (disabled) {
            return false;
        }

        // this guard currently ensures reasonable behavior on expiring elements
        getQuiet(element.getObjectKey());

        Element result = compoundStore.removeElement(element, elementValueComparator);

        // FIXME shouldn't this be done only if result != null
        notifyRemoveInternalListeners(element.getObjectKey(), false, true, false, result);
        return result != null;
    }

    /**
     * {@inheritDoc}
     */
    public boolean replace(Element old, Element element) throws NullPointerException, IllegalArgumentException {
        checkStatus();

        checkCASOperationSupported();

        if (old.getObjectKey() == null || element.getObjectKey() == null) {
            throw new NullPointerException();
        }
        if (!old.getObjectKey().equals(element.getObjectKey())) {
            throw new IllegalArgumentException("The keys for the element arguments to replace must be equal");
        }

        if (disabled) {
            return false;
        }

        getQuiet(old.getObjectKey());

        element.resetAccessStatistics();
        applyDefaultsToElementWithoutLifespanSet(element);
        backOffIfDiskSpoolFull();

        boolean result = compoundStore.replace(old, element, elementValueComparator);

        if (result) {
            element.updateUpdateStatistics();
            notifyPutInternalListeners(element, false, true);
        }
        return result;
    }

    /**
     * {@inheritDoc}
     */
    public Element replace(Element element) throws NullPointerException {
        checkStatus();

        checkCASOperationSupported();

        if (element.getObjectKey() == null) {
            throw new NullPointerException();
        }

        if (disabled) {
            return null;
        }

        getQuiet(element.getObjectKey());

        element.resetAccessStatistics();
        applyDefaultsToElementWithoutLifespanSet(element);
        backOffIfDiskSpoolFull();

        Element result = compoundStore.replace(element);
        if (result != null) {
            element.updateUpdateStatistics();
            notifyPutInternalListeners(element, false, true);
        }
        return result;
    }

    private void checkCASOperationSupported() {
        checkCASOperationSupported(false);
    }

    private void checkCASOperationSupported(boolean doNotNotifyCacheReplicators) {
        if (!doNotNotifyCacheReplicators && registeredEventListeners.hasCacheReplicators()) {
            throw new CacheException(
                    "You have configured the cache with a replication scheme that cannot properly support CAS operation guarantees.");
        }
    }

    /**
     * {@inheritDoc}
     *
     * @see net.sf.ehcache.store.StoreListener#clusterCoherent(boolean)
     */
    public void clusterCoherent(boolean clusterCoherent) {
        firePropertyChange("ClusterCoherent", !clusterCoherent, clusterCoherent);
    }


    /**
     * {@inheritDoc}
     */
    public <T> Attribute<T> getSearchAttribute(String attributeName) throws CacheException {
        // We don't trust config here since the store is the real authority
        checkStatus();
        Attribute<T> searchAttribute = compoundStore.getSearchAttribute(attributeName);

        if (searchAttribute == null) {
            final String msg;
            if (attributeName.equals(Query.KEY.getAttributeName())) {
                msg = "Key search attribute is disabled for cache [" + getName() + "]. It can be enabled with <searchable keys=\"true\"...";
            } else if (attributeName.equals(Query.VALUE.getAttributeName())) {
                msg = "Value search attribute is disabled for cache [" + getName() + "]. It can be enabled with <searchable values=\"true\"...";
            } else {
                msg = "No such search attribute [" + attributeName + "] defined for this cache [" + getName() + "]";
            }

            throw new CacheException(msg);
        }

        return searchAttribute;
    }

    /**
     * {@inheritDoc}
     */
    public Query createQuery() {
        if (!isSearchable()) {
            throw new CacheException("This cache is not configured for search");
        }
        return new CacheQuery(this);
    }

    /**
     * Execute the given query
     *
     * @param query query to execute
     * @return query results
     */
    Results executeQuery(StoreQuery query) throws SearchException {
        searchObserver.begin();
        try {
            validateSearchQuery(query);
            Results results = this.compoundStore.executeQuery(query);
            searchObserver.end(SearchOutcome.SUCCESS);
            return results;
        } catch (SearchException e) {
            searchObserver.end(SearchOutcome.EXCEPTION);
            throw e;
        }
    }

    /**
     * {@inheritDoc}
     */
    public boolean isSearchable() {
        return configuration.isSearchable();
    }

    /**
     * Gets the lock for a given key
     *
     * @param key
     * @return the lock object for the passed in key
     */
    protected Sync getLockForKey(final Object key) {
        checkStatus();
        return lockProvider.getSyncForKey(key);
    }

    private void acquireLockOnKey(Object key, LockType lockType) {
        Sync s = getLockForKey(key);
        s.lock(lockType);
    }

    private void releaseLockOnKey(Object key, LockType lockType) {
        Sync s = getLockForKey(key);
        s.unlock(lockType);
    }

    /**
     * Acquires the proper read lock for a given cache key
     *
     * @param key - The key that retrieves a value that you want to protect via locking
     */
    public void acquireReadLockOnKey(Object key) {
        this.acquireLockOnKey(key, LockType.READ);
    }

    /**
     * Acquires the proper write lock for a given cache key
     *
     * @param key - The key that retrieves a value that you want to protect via locking
     */
    public void acquireWriteLockOnKey(Object key) {
        this.acquireLockOnKey(key, LockType.WRITE);
    }

    /**
     * Try to get a read lock on a given key. If can't get it in timeout millis then
     * return a boolean telling that it didn't get the lock
     *
     * @param key - The key that retrieves a value that you want to protect via locking
     * @param timeout - millis until giveup on getting the lock
     * @return whether the lock was awarded
     * @throws InterruptedException
     */
    public boolean tryReadLockOnKey(Object key, long timeout) throws InterruptedException {
        Sync s = getLockForKey(key);
        return s.tryLock(LockType.READ, timeout);
    }

    /**
     * Try to get a write lock on a given key. If can't get it in timeout millis then
     * return a boolean telling that it didn't get the lock
     *
     * @param key - The key that retrieves a value that you want to protect via locking
     * @param timeout - millis until giveup on getting the lock
     * @return whether the lock was awarded
     * @throws InterruptedException
     */
    public boolean tryWriteLockOnKey(Object key, long timeout) throws InterruptedException {
        Sync s = getLockForKey(key);
        return s.tryLock(LockType.WRITE, timeout);
    }

    /**
     * Release a held read lock for the passed in key
     *
     * @param key - The key that retrieves a value that you want to protect via locking
     */
    public void releaseReadLockOnKey(Object key) {
        releaseLockOnKey(key, LockType.READ);
    }

    /**
     * Release a held write lock for the passed in key
     *
     * @param key - The key that retrieves a value that you want to protect via locking
     */
    public void releaseWriteLockOnKey(Object key) {
        releaseLockOnKey(key, LockType.WRITE);
    }


    /**
     * {@inheritDoc}
     * <p>
     * Only Terracotta clustered cache instances currently support querying a thread's read lock hold status.
     */
    public boolean isReadLockedByCurrentThread(Object key) throws UnsupportedOperationException {
        return getLockForKey(key).isHeldByCurrentThread(LockType.READ);
    }

    /**
     * {@inheritDoc}
     */
    public boolean isWriteLockedByCurrentThread(Object key) {
        return getLockForKey(key).isHeldByCurrentThread(LockType.WRITE);
    }

    /**
     * {@inheritDoc}
     */
    public boolean isClusterBulkLoadEnabled() throws UnsupportedOperationException, TerracottaNotRunningException {
        checkStatus();
        return !compoundStore.isClusterCoherent();
    }

    /**
     * {@inheritDoc}
     */
    public boolean isNodeBulkLoadEnabled() throws UnsupportedOperationException, TerracottaNotRunningException {
        checkStatus();
        return !compoundStore.isNodeCoherent();
    }

    /**
     * {@inheritDoc}
     */
    public void setNodeBulkLoadEnabled(boolean enabledBulkLoad) throws UnsupportedOperationException, TerracottaNotRunningException {
        final boolean oldValue = isNodeBulkLoadEnabled();
        if (oldValue != enabledBulkLoad) {
            compoundStore.setNodeCoherent(!enabledBulkLoad);
            firePropertyChange("NodeCoherent", oldValue, enabledBulkLoad);
        }
    }

    /**
     * {@inheritDoc}
     */
    public void waitUntilClusterBulkLoadComplete() throws UnsupportedOperationException, TerracottaNotRunningException {
        checkStatus();
        try {
            compoundStore.waitUntilClusterCoherent();
        } catch (InterruptedException e) {
            // re-throw as cacheException
            throw new CacheException(e);
        }
    }

    /**
     * {@inheritDoc}
     */
    public void unpinAll() {
        checkStatus();
        if (disabled) {
            return;
        }
        compoundStore.unpinAll();
    }

    /**
     * {@inheritDoc}
     */
    public boolean isPinned(Object key) {
        checkStatus();
        if (disabled || key == null) {
            return false;
        }
        return compoundStore.isPinned(key);
    }

    /**
     * {@inheritDoc}
     */
    public void setPinned(Object key, boolean pinned) {
        checkStatus();
        if (disabled || key == null) {
            return;
        }
        compoundStore.setPinned(key, pinned);
    }

    /**
     * {@inheritDoc}
     */
    public void recalculateSize(Object key) {
        checkStatus();
        this.compoundStore.recalculateSize(key);
    }

    /**
     * Private class maintaining status of the cache
     *
     * @author Abhishek Sanoujam
     *
     */
    private static class CacheStatus {
        private volatile Status status = Status.STATUS_UNINITIALISED;

        public void checkAlive(CacheConfiguration configuration) {
            final Status readStatus = status;
            if (readStatus != Status.STATUS_ALIVE) {
                throw new IllegalStateException("The " + configuration.getName() + " Cache is not alive (" + readStatus + ")");
            }
        }

        /**
         * Returns true if cache can be initialized. Cache can be initialized if cache has not been shutdown yet.
         *
         * @return true if cache can be initialized
         */
        public boolean canInitialize() {
            return status == Status.STATUS_UNINITIALISED;
        }

        /**
         * Change state to the new state
         *
         * @param newState state
         */
        public void changeState(Status newState) {
            this.status = newState;
        }

        /**
         * Get the current state
         *
         * @return current state
         */
        public Status getStatus() {
            return status;
        }

        /**
         * Returns true if the cache is alive
         *
         * @return true if the cache is alive
         */
        public boolean isAlive() {
            return status == Status.STATUS_ALIVE;
        }

        /**
         * Returns true if the cache has been disposed
         *
         * @return true if the cache has been disposed
         */
        public boolean isShutdown() {
            return status == Status.STATUS_SHUTDOWN;
        }

        /**
         * Returns true if the cache is uninitialized
         *
         * @return true if the cache is uninitialized
         */
        public boolean isUninitialized() {
            return status == Status.STATUS_UNINITIALISED;
        }

    }

    private void validateSearchQuery(StoreQuery query) throws SearchException {
        if (!query.requestsKeys() && !query.requestsValues() && query.requestedAttributes().isEmpty() && query.getAggregatorInstances().isEmpty()) {
            String msg = "No results specified. " +
            "Please specify one or more of includeKeys(), includeValues(), includeAggregator() or includeAttribute()";
            throw new SearchException(msg);
        }
        Set<Attribute<?>> groupBy = query.groupByAttributes();
        if (!groupBy.isEmpty()) {
            if (groupBy.contains(Query.KEY)) {
                throw new SearchException("Explicit grouping by element key not supported.");
            }
            if (groupBy.contains(Query.VALUE)) {
                throw new SearchException("Grouping by element value not supported.");
            }
            if (!groupBy.containsAll(query.requestedAttributes())) {
                throw new SearchException("Some of the requested attributes not used in group by clause.");
            }
            for (Ordering order : query.getOrdering()) {
                if (!groupBy.contains(order.getAttribute())) {
                    throw new SearchException("All ordering attributes must be present in group by clause.");
                }
            }
            if (query.requestsValues() || query.requestsKeys()) {
                throw new SearchException("It is not possible to include keys or values with group by queries.");
            }
        }
    }
}<|MERGE_RESOLUTION|>--- conflicted
+++ resolved
@@ -1182,12 +1182,8 @@
 
                 compoundStore.setAttributeExtractors(extractors);
             }
-<<<<<<< HEAD
-            this.cacheWriterManager = configuration.getCacheWriterConfiguration().getWriteMode().createWriterManager(this);
+            this.cacheWriterManager = configuration.getCacheWriterConfiguration().getWriteMode().createWriterManager(this, compoundStore);
             StatisticsManager.associate(this).withChild(cacheWriterManager);
-=======
-            this.cacheWriterManager = configuration.getCacheWriterConfiguration().getWriteMode().createWriterManager(this, compoundStore);
->>>>>>> 8cd7c4d9
             cacheStatus.changeState(Status.STATUS_ALIVE);
             initialiseRegisteredCacheWriter();
             initialiseCacheWriterManager(false);
