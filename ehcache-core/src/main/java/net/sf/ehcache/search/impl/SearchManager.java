/**
 *  Copyright Terracotta, Inc.
 *
 *  Licensed under the Apache License, Version 2.0 (the "License");
 *  you may not use this file except in compliance with the License.
 *  You may obtain a copy of the License at
 *
 *      http://www.apache.org/licenses/LICENSE-2.0
 *
 *  Unless required by applicable law or agreed to in writing, software
 *  distributed under the License is distributed on an "AS IS" BASIS,
 *  WITHOUT WARRANTIES OR CONDITIONS OF ANY KIND, either express or implied.
 *  See the License for the specific language governing permissions and
 *  limitations under the License.
 */

package net.sf.ehcache.search.impl;

import java.util.Map;

import net.sf.ehcache.Element;
import net.sf.ehcache.search.Results;
import net.sf.ehcache.search.attribute.AttributeExtractor;
import net.sf.ehcache.store.StoreQuery;

/**
 * Interface for ehcache search engine implementations
 *
 * @author teck
 */
public interface SearchManager {

    /**
     * Execute a query against the given cache
     *
     * @param cacheName cache name
     * @param query query to execute
     * @param attributeExtractors defined attribute extractors for the cache
     * @return search results
     */
    Results executeQuery(String cacheName, StoreQuery query, Map<String, AttributeExtractor> attributeExtractors);

    /**
     * Notify an element added to a segment of a given cache
     *
     * @param cacheName cache name
     * @param segmentId segment of cache
     * @param element element being added to cache
     * @param serializedKey serialized form of the element key
     * @param extractors the attribute extractors for the cache
     */
<<<<<<< HEAD
    void put(String cacheName, int segmentId, Element element, Map<String, AttributeExtractor> extractors);
=======
    void put(String cacheName, int segmentId, Element element, byte[] serializedKey, Map<String, AttributeExtractor> extractors,
            DynamicAttributesExtractor dynamicIndexer);
>>>>>>> 2b4d5010

    /**
     * Notify an element removed from a segment of a given cache
     *
     * @param cacheName cache name
     * @param uniqueKey unique key of element
     * @param segmentId segment of cache
     * @param isRemoval true if called as a result of actual storage engine removal (as opposed to move), false otherwise
     */
    void remove(String cacheName, Object uniqueKey, int segmentId, boolean isRemoval);

    /**
     * Clear a segment of the given cache
     *
     * @param cacheName cache name to clear
     * @param segmentId segment of cache
     */
    void clear(String cacheName, int segmentId);

}<|MERGE_RESOLUTION|>--- conflicted
+++ resolved
@@ -21,6 +21,7 @@
 import net.sf.ehcache.Element;
 import net.sf.ehcache.search.Results;
 import net.sf.ehcache.search.attribute.AttributeExtractor;
+import net.sf.ehcache.search.attribute.DynamicAttributesExtractor;
 import net.sf.ehcache.store.StoreQuery;
 
 /**
@@ -48,13 +49,10 @@
      * @param element element being added to cache
      * @param serializedKey serialized form of the element key
      * @param extractors the attribute extractors for the cache
+     * @param dynamicIndexer dynamicIndexer dynamic attribute extractor (if any)
      */
-<<<<<<< HEAD
-    void put(String cacheName, int segmentId, Element element, Map<String, AttributeExtractor> extractors);
-=======
     void put(String cacheName, int segmentId, Element element, byte[] serializedKey, Map<String, AttributeExtractor> extractors,
             DynamicAttributesExtractor dynamicIndexer);
->>>>>>> 2b4d5010
 
     /**
      * Notify an element removed from a segment of a given cache
