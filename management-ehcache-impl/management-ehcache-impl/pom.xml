--- conflicted
+++ resolved
@@ -19,43 +19,30 @@
     <dependency>
       <groupId>net.sf.ehcache</groupId>
       <artifactId>management-ehcache</artifactId>
-      <version>2.7.1-SNAPSHOT</version>
+      <version>${project.version}</version>
     </dependency>
     <dependency>
       <groupId>net.sf.ehcache.internal</groupId>
       <artifactId>ehcache-core</artifactId>
-      <version>2.7.1-SNAPSHOT</version>
+      <version>${project.version}</version>
       <scope>provided</scope>
     </dependency>
     <dependency>
       <groupId>org.easymock</groupId>
       <artifactId>easymock</artifactId>
-      <version>3.0</version>
-      <scope>test</scope>
-    </dependency>
-    <dependency>
-      <groupId>org.easymock</groupId>
-      <artifactId>easymock</artifactId>
-      <version>3.0</version>
-      <scope>test</scope>
     </dependency>
     <dependency>
       <groupId>org.eclipse.jetty</groupId>
       <artifactId>jetty-servlet</artifactId>
-      <version>8.1.7.v20120910</version>
       <scope>test</scope>
     </dependency>
     <dependency>
       <groupId>org.powermock</groupId>
       <artifactId>powermock-api-easymock</artifactId>
-      <version>1.4.10</version>
-      <scope>test</scope>
     </dependency>
     <dependency>
     	<groupId>org.powermock</groupId>
     	<artifactId>powermock-module-junit4</artifactId>
-    	<version>1.4.10</version>
-    	<scope>test</scope>
     </dependency>
     <dependency>
       <groupId>org.hamcrest</groupId>
@@ -68,11 +55,7 @@
       <artifactId>commons-io</artifactId>
       <version>2.4</version>
       <scope>test</scope>
-<<<<<<< HEAD
-    </dependency>    
-=======
     </dependency>     
->>>>>>> 2b4d5010
   </dependencies>
 
   <build>
@@ -80,17 +63,6 @@
       <plugin>
         <groupId>org.apache.maven.plugins</groupId>
         <artifactId>maven-jar-plugin</artifactId>
-<<<<<<< HEAD
-        <version>2.3.2</version>
-        <configuration>
-          <archive>
-            <manifest>
-              <addDefaultImplementationEntries>true</addDefaultImplementationEntries>
-            </manifest>
-          </archive>
-        </configuration>
-=======
->>>>>>> 2b4d5010
       </plugin>
     </plugins>
   </build>
@@ -108,7 +80,6 @@
         <dependency>
           <groupId>gf-3122</groupId>
           <artifactId>gf.javax.servlet-api</artifactId>
-          <version>3.0.1</version>
         </dependency>
       </dependencies>
     </profile>
@@ -126,8 +97,7 @@
         <dependency>
           <groupId>org.eclipse.jetty.orbit</groupId>
           <artifactId>javax.servlet</artifactId>
-          <version>3.0.0.v201112011016</version>
-        </dependency>        
+        </dependency>
       </dependencies>
     </profile> 
   </profiles>
