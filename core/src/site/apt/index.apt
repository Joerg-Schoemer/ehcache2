 ------
 ehcache
 ------
 ------
 Date
 ------

Welcome to ehcache

 Ehcache is a widely used java distributed cache for general purpose caching, Java EE and light-weight containers.

 It features memory and disk stores, replicate by copy and invalidate, listeners, cache loaders, cache extensions, cache exception handlers,
 a gzip caching servlet filter, RESTful & SOAP APIs, an implementation of JSR107 and much {{{features.html}more}}...

 Ehcache is available under an Apache open source {{{license.html}license}} and is actively developed, maintained and supported.

[images/layered_architecture.png]


* Module Quick Links

 Ehcache is now modularised. Here are some quick links to help you get what you need.

*----------*--------------:------------------------:
| <<Module>> | <<Description>>     | <<Download>>            |
*----------*--------------:------------------------:
| ehcache | a packaging of commonly used modules     | {{{http://sourceforge.net/projects/ehcache/files/}Download}}   |
*----------*--------------:------------------------:
| ehcache-core | Caching engine, RMI replication and Hibernate plugin     | {{{http://sourceforge.net/projects/ehcache/files/}Download}}   |
*----------*--------------:------------------------:
| ehcache-terracotta | Seamless integration with Terracotta clustering     | {{{http://sourceforge.net/projects/ehcache/files/}Download}}   |
*----------*--------------:------------------------:
| ehcache-web | Java Servlet Container caching, gzipping filters  | {{{http://sourceforge.net/projects/ehcache/files/}Download}}   |
*----------*--------------:------------------------:
| ehcache-debugger | Allows tracing of distributed replication events    | {{{http://sourceforge.net/projects/ehcache/files/}Download}}   |
*----------*--------------:------------------------:
| ehcache-jcache | JSR107 JCACHE Implementation     | {{{http://sourceforge.net/projects/ehcache/files/}Download}}   |
*----------*--------------:------------------------:
| ehcache-jgroupsreplication | Replication via JGroups  | {{{http://sourceforge.net/projects/ehcache/files/}Download}}   |
*----------*--------------:------------------------:
| ehcache-jmsreplication | Replication via JMS   | {{{http://sourceforge.net/projects/ehcache/files/}Download}}   |
*----------*--------------:------------------------:
| ehcache-openjpa | Caching Plugin for OpenJPA     | {{{http://sourceforge.net/projects/ehcache/files/}Download}}   |
*----------*--------------:------------------------:
| ehcache-server | RESTful cache server in a war   | {{{http://sourceforge.net/projects/ehcache/files/}Download}}   |
*----------*--------------:------------------------:


* Latest News

** 5 October 2009: New beta 1.7.0-beta releases - ehcache, ehcache-core and the new ehcache-terracotta

  This is a beta release of ehcache-1.7.0 comprising ehcache, ehcache-core and ehcache-terracotta modules.

<<<<<<< HEAD
  The ehcache module is a new packaging module which consists of commonly used ehcache modules, the ehcache-core
  module contains the caching engine, RMI replication and Hibernate plugin and finally the ehcache-terracotta module contains
  the brand new, seamless Terracotta clustering integration.
=======
  The new 1.7.0-beta ehcache module now contains out-of-the-box support for Terracotta.  
>>>>>>> d64a38a4

  This release is the first fruits of the merger of Ehcache and Terracotta. It enables Ehcache to be Terracotta clustered
  with only a few lines of config in ehcache.xml and no application code changes. See the {{{/documentation/distributed_caching_with_terracotta.html}Terracotta Clustering Documentation}}
  for configuration and a worked example.

  We anticipate a final release shortly. In the meantime please feel free to check it out and kick the tyres.

  See the {{{http://ehcache.org/changes-report.html}changelog}} for complete details. Downloads and Maven modules
  are available {{{/download.html}here}}.

  A few more bug fixes have been picked up against the 1.6 core caching engine in this release. As with the 1.6 release,
  if you experience unexpected behaviour you can enable the <<<LinkedHashMap>>> based engine with
  <<<java -Dnet.sf.ehcache.use.classic.lru=true>>>.


** 29 September 2009: Subversion, JIRA, Forums and Mailing List migrated to Terracotta Infrastructure

  As announced at the time of acquisition, Subversion, JIRA, Forums and Mailing List have now been migrated to
  Terracotta Infrastructure. Please check the site links for the latest correct URLs.

  File and Maven released will be made to SourceForge and Sonatype/Central for a fortcoming 1.7 release.


** 23 August 2009: Ehcache Core 1.6.2 released

  This is a production maintenance release of ehcache-1.6. Users of 1.6 should upgrade to 1.6.2.

  Download {{{/download.html}here}}. All documentation is {{{http://ehcache.sourceforge.net/documentation}here}}.
  The release is also available on Maven central. Note that Maven will report a checksum error.
  It is caused by a bug in Maven 2.1.0 and can be ignored.

  There are no open core bugs at the time of release.

  For those still wishing to use the old engine it can be turned on at runtime
  using <<<java -Dnet.sf.ehcache.use.classic.lru=true>>>.



** 18 August 2009: Ehcache joins with Terracotta

  The Ehcache project is excited to announce Ehcache's merger with Terracotta.

  Terracotta is committed to maintaining the Ehcache community and plans to retain availability of Ehcache as an
  open source product under the Apache 2 license. Ehcache will remain available for download at its current location
  at http://ehcache.sourceforge.net, in the Maven central repository, as well as at it's new home at http://ehcache.org.

  As part of the merger, Greg Luck, the maintainer of Ehcache, will join Terracotta Inc..

  Both the Ehcache and Terracotta communities will benefit from this merger.

  The Ehcache community will get accelerated development of new Ehcache features which will provide a comprehensive,
  standards-based caching solution for existing and upcoming performance challenges.

  Terracotta community members will have a seamless, single-vendor experience with easy access to a rich and robust
  caching solution that scales with their businesses.

  Planned integration of the products in the near term will focus on enabling Ehcache users to easily add enterprise availability,
  reliability and data integrity capabilities through the Terracotta Server Array.

  See Terracotta's {{{http://www.terracotta.org/web/display/orgsite/Terracotta+Acquires+Ehcache}news announcement}} for more detail.

  Greg Luck also has a {{{http://gregluck.com/blog/archives/2009/08/ehcache_joins_w.html}blog post}} on the merger.


** 27 July 2009: Ehcache Core 1.6.1 released

  This is a production maintenance release of ehcache-1.6. Users of 1.6.0 should upgrade to 1.6.1.

  Download {{{/download.html}here}}. All documentation is {{{http://ehcache.sourceforge.net/documentation}here}}.
  The release is also available on Maven central.

  There are no open core bugs at the time of release.

  For those still wishing to use the old engine it can be turned on at runtime
  using <<<java -Dnet.sf.ehcache.use.classic.lru=true>>>.

** 14 July: Ehcache-OpenJPA 0.1 released

  An Ehcache plugin for OpenJPA has been released. It can be easily plugged in to OpenJPA  to provide familiar ehcache
  caching. Conceptually the plugin is similar to Hibernate. Persistent Object caches and Query caches are implemented.

  Download {{{/download.html}here}}. All documentation is {{{http://ehcache.sourceforge.net/documentation/openjpa_provider.html}here}}.

  The release is also available on Maven central.

  Thanks to Craig Andrews for contributing this plugin.


** 17 June 2009: Ehcache 1.6.0 released

  This production release of ehcache-1.6 adds bug fixes and massive performance improvements. This release contains
  the changes mooted in February.

  The changes removed most usages of the <<<synchronized>>> keyword from CacheManager, Cache and MemoryStore. The speed
  improvements kick in with significant numbers of threads which is what happens in production.
  Single-threaded performance, which is what you will see in your IDE is unchanged.

  The improvements are:

  * Gets 60 times faster

  * Puts 10 times faster

  * Removes 50 times faster


  This version removes all dependencies. Finally It is compatible with Google App Engine.

  For those still wishing to use the old engine it can be turned on at runtime
  using <<<java -Dnet.sf.ehcache.use.classic.lru=true>>>.

  Download {{{/download.html}here}}. All documentation is {{{http://ehcache.sourceforge.net/documentation}here}}.
  The release is also available on Maven central.

  There are no open bugs at time of release.
  

** 10 May 2009: New Ehcache Maven repo

  The primary ehcache repo has been migrated, with all history to {{http://oss.sonatype.org}}. This change simplifies
  deployment and provides an advanced Maven Repository Manager to ehcache users. As usual all release artifacts are
  deployed to the central Maven repository.
  See {{{http://gregluck.com/blog/archives/2009/05/anyone_with_a_p.html}Greg Luck's blog}} for the full details.



** 11 April 2009: Ehcache Server and Ehcache Web updates released

    Ehcache Server, Standalone Server and Ehcache Web have been released to Maven Central and Sourceforge Downloads.

    Ehcache Server adds per PUT ttls to its REST API. The Standalone Server is upgraded to build 14 of Glassfish V3 Prelude
    Embedded which fixes all outstanding feature requests raised against it by this project. See the updated
    {{{http://ehcache.sourceforge.net/documentation/cache_server.html}documentation}}.

    Ehcache Web 1.6.0-beta2 contains a minor bug fix over beta1.

    This beta release of ehcache-1.6.0 adds bug fixes and dramatic performance improvements.

   Download {{{http://sourceforge.net/project/showfiles.php?group_id=93232}here}}. All documentation is
    {{{http://ehcache.sourceforge.net/documentation}here}}.

    A note on naming. With ehcache fully modularised, each module has its own release cycle which may or may not
    correspond with the Ehcache core releases.

** 28 January 2009: New releases which break JCache into its own module.

    A new release of Ehcache core, ehcache-1.6.0-beta3 and the new ehcache-jcache-1.1 break JCache functionality
    into its own Maven module and file download. jsr107cache has been updated to 1.1.

    The upshot of this change is that ehcache core has no third party dependencies, simplifying its use for many
    and making it easier to add ehcache to other projects.

    This completes the modularisation work for 1.6. The next beta will add bug fixes, performance improvements
    and some longstanding feature requests.

   Download {{{http://sourceforge.net/project/showfiles.php?group_id=93232}here}}. All documentation is
    {{{http://ehcache.sourceforge.net/documentation}here}}.



 More {{{news.html}news}}...



<|MERGE_RESOLUTION|>--- conflicted
+++ resolved
@@ -52,13 +52,7 @@
 
   This is a beta release of ehcache-1.7.0 comprising ehcache, ehcache-core and ehcache-terracotta modules.
 
-<<<<<<< HEAD
-  The ehcache module is a new packaging module which consists of commonly used ehcache modules, the ehcache-core
-  module contains the caching engine, RMI replication and Hibernate plugin and finally the ehcache-terracotta module contains
-  the brand new, seamless Terracotta clustering integration.
-=======
   The new 1.7.0-beta ehcache module now contains out-of-the-box support for Terracotta.  
->>>>>>> d64a38a4
 
   This release is the first fruits of the merger of Ehcache and Terracotta. It enables Ehcache to be Terracotta clustered
   with only a few lines of config in ehcache.xml and no application code changes. See the {{{/documentation/distributed_caching_with_terracotta.html}Terracotta Clustering Documentation}}
