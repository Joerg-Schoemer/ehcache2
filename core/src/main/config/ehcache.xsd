--- conflicted
+++ resolved
@@ -71,14 +71,6 @@
     <xs:element name="defaultCache">
         <xs:complexType>
             <xs:sequence>
-<<<<<<< HEAD
-                <xs:element maxOccurs="unbounded" minOccurs="0" ref="cacheEventListenerFactory"/>
-                <xs:element maxOccurs="unbounded" minOccurs="0" ref="cacheExtensionFactory"/>
-                <xs:element maxOccurs="unbounded" minOccurs="0" ref="cacheLoaderFactory"/>
-                <xs:element maxOccurs="1" minOccurs="0" ref="bootstrapCacheLoaderFactory"/>
-                <xs:element maxOccurs="1" minOccurs="0" ref="cacheExceptionHandlerFactory"/>
-                <xs:element maxOccurs="1" minOccurs="0" ref="terracotta"/>
-=======
                 <xs:element minOccurs="0" maxOccurs="unbounded" ref="cacheEventListenerFactory"/>
                 <xs:element minOccurs="0" maxOccurs="unbounded" ref="cacheExtensionFactory"/>
                 <xs:element minOccurs="0" maxOccurs="unbounded" ref="cacheLoaderFactory"/>
@@ -86,7 +78,6 @@
                 <xs:element minOccurs="0" maxOccurs="1" ref="cacheExceptionHandlerFactory"/>
                 <xs:element minOccurs="0" maxOccurs="1" ref="terracotta"/>
                 <xs:element minOccurs="0" maxOccurs="1" ref="cacheWriter"/>
->>>>>>> 11025943
             </xs:sequence>
             <xs:attribute name="diskExpiryThreadIntervalSeconds" type="xs:integer" use="optional"/>
             <xs:attribute name="diskSpoolBufferSizeMB" type="xs:integer" use="optional"/>
@@ -104,15 +95,6 @@
     </xs:element>
     <xs:element name="cache">
         <xs:complexType>
-<<<<<<< HEAD
-            <xs:sequence>
-                <xs:element maxOccurs="unbounded" minOccurs="0" ref="cacheEventListenerFactory"/>
-                <xs:element maxOccurs="unbounded" minOccurs="0" ref="cacheExtensionFactory"/>
-                <xs:element maxOccurs="unbounded" minOccurs="0" ref="cacheLoaderFactory"/>
-                <xs:element maxOccurs="1" minOccurs="0" ref="bootstrapCacheLoaderFactory"/>
-                <xs:element maxOccurs="1" minOccurs="0" ref="cacheExceptionHandlerFactory"/>
-                <xs:element maxOccurs="1" minOccurs="0" ref="terracotta"/>
-=======
             <xs:sequence >
                 <xs:element minOccurs="0" maxOccurs="unbounded" ref="cacheEventListenerFactory"/>
                 <xs:element minOccurs="0" maxOccurs="unbounded" ref="cacheExtensionFactory"/>
@@ -121,7 +103,6 @@
                 <xs:element minOccurs="0" maxOccurs="1" ref="cacheExceptionHandlerFactory"/>
                 <xs:element minOccurs="0" maxOccurs="1" ref="terracotta"/>
                 <xs:element minOccurs="0" maxOccurs="1" ref="cacheWriter"/>
->>>>>>> 11025943
             </xs:sequence>
             <xs:attribute name="diskExpiryThreadIntervalSeconds" type="xs:integer" use="optional"/>
             <xs:attribute name="diskSpoolBufferSizeMB" type="xs:integer" use="optional"/>
@@ -196,17 +177,18 @@
     </xs:simpleType>
     <xs:simpleType name="terracottaCacheValueType">
         <xs:restriction base="xs:string">
-            <xs:enumeration value="serialization"/>
-            <xs:enumeration value="identity"/>
-            <xs:enumeration value="hibernate" />
-        </xs:restriction>
-    </xs:simpleType>
+            <xs:enumeration value="serialization" />
+            <xs:enumeration value="identity" />
+        </xs:restriction>
+    </xs:simpleType>
+
     <xs:simpleType name="transactionalMode">
         <xs:restriction base="xs:string">
             <xs:enumeration value="off"/>
             <xs:enumeration value="xa"/>
         </xs:restriction>
     </xs:simpleType>
+
     <xs:element name="cacheWriter">
         <xs:complexType>
             <xs:sequence >
