/**
 *  Copyright 2003-2009 Terracotta, Inc.
 *
 *  Licensed under the Apache License, Version 2.0 (the "License");
 *  you may not use this file except in compliance with the License.
 *  You may obtain a copy of the License at
 *
 *      http://www.apache.org/licenses/LICENSE-2.0
 *
 *  Unless required by applicable law or agreed to in writing, software
 *  distributed under the License is distributed on an "AS IS" BASIS,
 *  WITHOUT WARRANTIES OR CONDITIONS OF ANY KIND, either express or implied.
 *  See the License for the specific language governing permissions and
 *  limitations under the License.
 */


package net.sf.ehcache;

import java.io.File;
import java.io.InputStream;
import java.net.URL;
import java.util.Collection;
import java.util.HashMap;
import java.util.Iterator;
import java.util.List;
import java.util.Map;
import java.util.Set;
import java.util.concurrent.ConcurrentHashMap;
import java.util.concurrent.CopyOnWriteArrayList;
import java.util.concurrent.atomic.AtomicBoolean;

<<<<<<< HEAD
=======
import net.sf.ehcache.terracotta.ClusteredInstanceFactory;
import net.sf.ehcache.writebehind.WriteBehind;
import org.slf4j.Logger;
import org.slf4j.LoggerFactory;


>>>>>>> cea9e146
import net.sf.ehcache.config.CacheConfiguration;
import net.sf.ehcache.config.Configuration;
import net.sf.ehcache.config.ConfigurationFactory;
import net.sf.ehcache.config.ConfigurationHelper;
import net.sf.ehcache.config.DiskStoreConfiguration;
import net.sf.ehcache.config.TerracottaConfigConfiguration;
import net.sf.ehcache.config.generator.ConfigurationSource;
import net.sf.ehcache.config.generator.ConfigurationUtil;
import net.sf.ehcache.distribution.CacheManagerPeerListener;
import net.sf.ehcache.distribution.CacheManagerPeerProvider;
import net.sf.ehcache.event.CacheManagerEventListener;
import net.sf.ehcache.event.CacheManagerEventListenerRegistry;
import net.sf.ehcache.management.provider.MBeanRegistrationProvider;
import net.sf.ehcache.management.provider.MBeanRegistrationProviderException;
import net.sf.ehcache.management.provider.MBeanRegistrationProviderFactory;
import net.sf.ehcache.management.provider.MBeanRegistrationProviderFactoryImpl;
import net.sf.ehcache.store.DiskStore;
import net.sf.ehcache.store.Store;
import net.sf.ehcache.util.FailSafeTimer;
import net.sf.ehcache.util.PropertyUtil;
import net.sf.ehcache.util.UpdateChecker;

import org.slf4j.Logger;
import org.slf4j.LoggerFactory;

/**
 * A container for {@link Ehcache}s that maintain all aspects of their lifecycle.
 * <p/>
 * CacheManager may be either be a singleton if created with factory methods, or multiple instances may exist,
 * in which case resources required by each must be unique.
 * <p/>
 * A CacheManager holds references to Caches and Ehcaches and manages their creation and lifecycle.
 *
 * @author Greg Luck
 * @version $Id$
 */
public class CacheManager {

    /**
     * Keeps track of all known CacheManagers. Used to check on conflicts.
     * CacheManagers should remove themselves from this list during shut down.
     */
    public static final List<CacheManager> ALL_CACHE_MANAGERS = new CopyOnWriteArrayList<CacheManager>();


    /**
     * System property to enable creation of a shutdown hook for CacheManager.
     */
    public static final String ENABLE_SHUTDOWN_HOOK_PROPERTY = "net.sf.ehcache.enableShutdownHook";

    private static final Logger LOG = LoggerFactory.getLogger(CacheManager.class);

    /**
     * Update check interval - one week in milliseconds
     */
    private static final long EVERY_WEEK = 7 * 24 * 60 * 60 * 1000;

    /**
     * The Singleton Instance.
     */
    private static volatile CacheManager singleton;
    
    /**
     * The factory to use for creating MBeanRegistrationProvider's
     */
    private static MBeanRegistrationProviderFactory mBeanRegistrationProviderFactory = new MBeanRegistrationProviderFactoryImpl();

    /**
     * Ehcaches managed by this manager.
     */
    protected final Map ehcaches = new ConcurrentHashMap();

    /**
     * Caches managed by this manager. A Cache is also an Ehcache.
     * For central managment the cache is also in the ehcaches map.
     */
    protected final Map caches = new ConcurrentHashMap();

    /**
     * A name for this CacheManager to distinguish it from others.
     */
    protected String name;

    /**
     * Status of the Cache Manager
     */
    protected Status status;

    /**
     * The map of providers
     */
    protected Map<String, CacheManagerPeerProvider> cacheManagerPeerProviders = new ConcurrentHashMap<String, CacheManagerPeerProvider>();

    /**
     * The map of listeners
     */
    protected Map<String, CacheManagerPeerListener> cacheManagerPeerListeners = new ConcurrentHashMap<String, CacheManagerPeerListener>();

    /**
     * The listener registry
     */
    protected CacheManagerEventListenerRegistry cacheManagerEventListenerRegistry = new CacheManagerEventListenerRegistry();

    /**
     * The shutdown hook thread for CacheManager. This ensures that the CacheManager and Caches are left in a
     * consistent state on a CTRL-C or kill.
     * <p/>
     * This thread must be unregistered as a shutdown hook, when the CacheManager is disposed.
     * Otherwise the CacheManager is not GC-able.
     * <p/>
     * Of course kill -9 or abrupt termination will not run the shutdown hook. In this case, various
     * sanity checks are made at start up.
     */
    protected Thread shutdownHook;

    /**
     * Default cache cache.
     */
    private Ehcache defaultCache;

    /**
     * The path for the directory in which disk caches are created.
     */
    private String diskStorePath;
    
    private MBeanRegistrationProvider mbeanRegistrationProvider;

    private FailSafeTimer cacheManagerTimer;

    /**
     * Factory for creating terracotta clustered memory store (may be null if this manager has no terracotta caches)
     */
    private volatile ClusteredInstanceFactory terracottaClusteredInstanceFactory;
    
    /**
     * The {@link TerracottaConfigConfiguration} used for this {@link CacheManager}
     */
    private TerracottaConfigConfiguration terracottaConfigConfiguration;
    
    private AtomicBoolean terracottaStoreFactoryCreated = new AtomicBoolean(false);
    
    private volatile ConfigurationSource originalConfigurationSource;
    
    private Configuration configuration;

    private volatile boolean allowsDynamicCacheConfig = true;
    
    /**
     * An constructor for CacheManager, which takes a configuration object, rather than one created by parsing
     * an ehcache.xml file. This constructor gives complete control over the creation of the CacheManager.
     * <p/>
     * Care should be taken to ensure that, if multiple CacheManages are created, they do now overwrite each others
     * disk store files, as would happend if two were created which used the same diskStore path.
     * <p/>
     * This method does not act as a singleton. Callers must maintain their own reference to it.
     * <p/>
     * Note that if one of the {@link #create()}  methods are called, a new singleton instance will be created,
     * separate from any instances created in this method.
     *
     * @param configuration
     * @throws CacheException
     */
    public CacheManager(Configuration configuration) throws CacheException {
        status = Status.STATUS_UNINITIALISED;
        init(configuration, null, null, null);
    }

    /**
     * An ordinary constructor for CacheManager.
     * This method does not act as a singleton. Callers must maintain a reference to it.
     * Note that if one of the {@link #create()}  methods are called, a new singleton will be created,
     * separate from any instances created in this method.
     *
     * @param configurationFileName an xml configuration file available through a file name. The configuration
     *                              {@link File} is created
     *                              using new <code>File(configurationFileName)</code>
     * @throws CacheException
     * @see #create(String)
     */
    public CacheManager(String configurationFileName) throws CacheException {
        status = Status.STATUS_UNINITIALISED;
        init(null, configurationFileName, null, null);
    }

    /**
     * An ordinary constructor for CacheManager.
     * This method does not act as a singleton. Callers must maintain a reference to it.
     * Note that if one of the {@link #create()}  methods are called, a new singleton will be created,
     * separate from any instances created in this method.
     * <p/>
     * This method can be used to specify a configuration resource in the classpath other
     * than the default of \"/ehcache.xml\":
     * <pre>
     * URL url = this.getClass().getResource("/ehcache-2.xml");
     * </pre>
     * Note that {@link Class#getResource} will look for resources in the same package unless a leading "/"
     * is used, in which case it will look in the root of the classpath.
     * <p/>
     * You can also load a resource using other class loaders. e.g. {@link Thread#getContextClassLoader()}
     *
     * @param configurationURL an xml configuration available through a URL.
     * @throws CacheException
     * @see #create(java.net.URL)
     * @since 1.2
     */
    public CacheManager(URL configurationURL) throws CacheException {
        status = Status.STATUS_UNINITIALISED;
        init(null, null, configurationURL, null);
    }

    /**
     * An ordinary constructor for CacheManager.
     * This method does not act as a singleton. Callers must maintain a reference to it.
     * Note that if one of the {@link #create()}  methods are called, a new singleton will be created,
     * separate from any instances created in this method.
     *
     * @param configurationInputStream an xml configuration file available through an inputstream
     * @throws CacheException
     * @see #create(java.io.InputStream)
     */
    public CacheManager(InputStream configurationInputStream) throws CacheException {
        status = Status.STATUS_UNINITIALISED;
        init(null, null, null, configurationInputStream);
    }

    /**
     * Constructor.
     *
     * @throws CacheException
     */
    public CacheManager() throws CacheException {
        //default config will be done
        status = Status.STATUS_UNINITIALISED;
        init(null, null, null, null);
    }

    /**
     * initialises the CacheManager
     */
    protected void init(Configuration configuration, String configurationFileName, URL configurationURL,
                        InputStream configurationInputStream) {
        Configuration localConfiguration = configuration;
        if (configuration == null) {
            localConfiguration = parseConfiguration(configurationFileName, configurationURL, configurationInputStream);
            this.configuration = localConfiguration;
        } else {
            localConfiguration.setSource("Programmatically configured.");
            this.configuration = configuration;
        }

        if (localConfiguration.getName() != null) {
            this.name = localConfiguration.getName();
        }

        this.allowsDynamicCacheConfig = localConfiguration.getDynamicConfig();
        this.terracottaConfigConfiguration = localConfiguration.getTerracottaConfiguration();

        Map<String, CacheConfiguration> cacheConfigs = localConfiguration.getCacheConfigurations();
        for (CacheConfiguration config : cacheConfigs.values()) {
            if (config.isTerracottaClustered()) {
                terracottaClusteredInstanceFactory = TerracottaClusteredInstanceHelper.newClusteredInstanceFactory(
                        cacheConfigs, localConfiguration
                                .getTerracottaConfiguration());
                break;
            }
        }
        
        /*
         * May not have any CacheConfigurations yet, so check the default configuration.
         */
        if (terracottaClusteredInstanceFactory == null) {
            if (localConfiguration.getDefaultCacheConfiguration().isTerracottaClustered()) {
                terracottaClusteredInstanceFactory = TerracottaClusteredInstanceHelper
                    .newClusteredInstanceFactory(cacheConfigs, localConfiguration.getTerracottaConfiguration());
            }
        }
        
        ConfigurationHelper configurationHelper = new ConfigurationHelper(this, localConfiguration);
        configure(configurationHelper);
        status = Status.STATUS_ALIVE;

        for (CacheManagerPeerProvider cacheManagerPeerProvider : cacheManagerPeerProviders.values()) {
            cacheManagerPeerProvider.init();
        }

        cacheManagerEventListenerRegistry.init();
        addShutdownHookIfRequired();

        cacheManagerTimer = new FailSafeTimer(getName());
        checkForUpdateIfNeeded(localConfiguration.getUpdateCheck());
        
        terracottaStoreFactoryCreated.set(terracottaClusteredInstanceFactory != null);

        //do this last
        addConfiguredCaches(configurationHelper);

        initializeMBeanRegistrationProvider(localConfiguration);
    }
    
    /**
     * Returns unique cluster-wide id for this cache-manager. Only applicable when running in "cluster" mode, e.g. when this cache-manager
     * contains caches clustered with Terracotta. Otherwise returns blank string.
     * 
     * @return Returns unique cluster-wide id for this cache-manager when it contains clustered caches (e.g. Terracotta clustered caches).
     *         Otherwise returns blank string.
     */
    public String getClusterUUID() {
        if (terracottaStoreFactory != null) {
            return terracottaStoreFactory.getUUID();
        } else {
            return "";
        }
    }

    /**
     * Initialize the {@link MBeanRegistrationProvider} for this {@link CacheManager}
     * @param localConfiguration
     */
    private void initializeMBeanRegistrationProvider(Configuration localConfiguration) {
        mbeanRegistrationProvider = mBeanRegistrationProviderFactory.createMBeanRegistrationProvider(localConfiguration);
        try {
<<<<<<< HEAD
            mbeanRegistrationProvider.initialize(this);
=======
            mbeanRegistrationProvider.initialize(this, terracottaClusteredInstanceFactory);
>>>>>>> cea9e146
        } catch (MBeanRegistrationProviderException e) {
            LOG.warn("Failed to initialize the MBeanRegistrationProvider - " + mbeanRegistrationProvider.getClass().getName(), e);
        }
    }

    /**
     * Create/access the appropriate terracotta clustered store for the given cache
     *
     * @param cache The cache for which the Store should be created
     * @return a new (or existing) clustered store
     */
    Store createTerracottaStore(Ehcache cache) {
      return getClusteredInstanceFactory(cache).createStore(cache);
    }

  /**
   * Create/access the appropriate write behind queue for the given cache
   *
   * @param cache The cache for which the write behind queue should be created
   * @return a new (or existing) write behind queue
   */
    WriteBehind createWriteBehind(Ehcache cache) {
      return getClusteredInstanceFactory(cache).createAsync(cache);
    }

    private ClusteredInstanceFactory getClusteredInstanceFactory(Ehcache cache) {
      if (null == terracottaClusteredInstanceFactory) {
          // adding a cache programmatically when there is no clustered store defined in the configuration
          // at the time this cacheManager was created
          // synchronized so that multiple threads will wait till the store is created
          synchronized (this) {
              // only 1 thread will create the store
              if (!terracottaStoreFactoryCreated.getAndSet(true)) {
                  // use the TerracottaConfigConfiguration of this CacheManager to create a new ClusteredInstanceFactory
                  Map<String, CacheConfiguration> map = new HashMap<String, CacheConfiguration>(1);
                  map.put(cache.getName(), cache.getCacheConfiguration());
                  terracottaClusteredInstanceFactory = TerracottaClusteredInstanceHelper
                    .newClusteredInstanceFactory(map, terracottaConfigConfiguration);
                  try {
                      mbeanRegistrationProvider.reinitialize();
                  } catch (MBeanRegistrationProviderException e) {
                      LOG.warn("Failed to initialize the MBeanRegistrationProvider - " + mbeanRegistrationProvider.getClass().getName(), e);
                  }
              }
          }
      }
      return terracottaClusteredInstanceFactory;
    }

    private void checkForUpdateIfNeeded(boolean updateCheckNeeded) {
        try {
            if (updateCheckNeeded) {
                UpdateChecker updateChecker = new UpdateChecker();
                cacheManagerTimer.scheduleAtFixedRate(updateChecker, 1,
                        EVERY_WEEK);
            }
        } catch (Throwable t) {
            LOG.debug("Failed to set up update checker", t);
        }
    }

    /**
     * Loads configuration, either from the supplied {@link ConfigurationHelper} or by creating a new Configuration instance
     * from the configuration file referred to by file, inputstream or URL.
     * <p/>
     * Should only be called once.
     *
     * @param configurationFileName     the file name to parse, or null
     * @param configurationURL          the URL to pass, or null
     * @param configurationInputStream, the InputStream to parse, or null
     * @return the loaded configuration
     * @throws CacheException if the configuration cannot be parsed
     */
    private synchronized Configuration parseConfiguration(String configurationFileName, URL configurationURL,
                                                          InputStream configurationInputStream) throws CacheException {
        reinitialisationCheck();
        Configuration parsedConfig;
        String configurationSource;
        if (configurationFileName != null) {

                LOG.debug("Configuring CacheManager from {}", configurationFileName);
            parsedConfig = ConfigurationFactory.parseConfiguration(new File(configurationFileName));
            configurationSource = "file located at " + configurationFileName;
            originalConfigurationSource = ConfigurationSource.getConfigurationSource(configurationFileName);
        } else if (configurationURL != null) {
            parsedConfig = ConfigurationFactory.parseConfiguration(configurationURL);
            configurationSource = "URL of " + configurationURL;
            originalConfigurationSource = ConfigurationSource.getConfigurationSource(configurationURL);
        } else if (configurationInputStream != null) {
            parsedConfig = ConfigurationFactory.parseConfiguration(configurationInputStream);
            configurationSource = "InputStream " + configurationInputStream;
            originalConfigurationSource = ConfigurationSource.getConfigurationSource(configurationInputStream);
        } else {

                LOG.debug("Configuring ehcache from classpath.");
            parsedConfig = ConfigurationFactory.parseConfiguration();
            configurationSource = "classpath";
            originalConfigurationSource = ConfigurationSource.getConfigurationSource();
        }
        parsedConfig.setSource(configurationSource);
        return parsedConfig;

    }

    private void configure(ConfigurationHelper configurationHelper) {

        diskStorePath = configurationHelper.getDiskStorePath();
        int cachesRequiringDiskStores = configurationHelper.numberOfCachesThatOverflowToDisk().intValue()
                + configurationHelper.numberOfCachesThatAreDiskPersistent().intValue();

        if (diskStorePath == null && cachesRequiringDiskStores > 0) {
            diskStorePath = DiskStoreConfiguration.getDefaultPath();
            LOG.warn("One or more caches require a DiskStore but there is no diskStore element configured." +
                    " Using the default disk store path of " + DiskStoreConfiguration.getDefaultPath() +
                    ". Please explicitly configure the diskStore element in ehcache.xml.");
        }

        detectAndFixDiskStorePathConflict(configurationHelper);

        cacheManagerEventListenerRegistry.registerListener(configurationHelper.createCacheManagerEventListener());

        cacheManagerPeerListeners = configurationHelper.createCachePeerListeners();
        for (CacheManagerPeerListener cacheManagerPeerListener : cacheManagerPeerListeners.values()) {
            cacheManagerEventListenerRegistry.registerListener(cacheManagerPeerListener);
        }

        detectAndFixCacheManagerPeerListenerConflict(configurationHelper);

        ALL_CACHE_MANAGERS.add(this);

        cacheManagerPeerProviders = configurationHelper.createCachePeerProviders();

        defaultCache = configurationHelper.createDefaultCache();

    }

    private void detectAndFixDiskStorePathConflict(ConfigurationHelper configurationHelper) {
        if (diskStorePath == null) {

                LOG.debug("No disk store path defined. Skipping disk store path conflict test.");
            return;
        }

        for (CacheManager cacheManager : ALL_CACHE_MANAGERS) {
            if (diskStorePath.equals(cacheManager.diskStorePath)) {
                String newDiskStorePath = diskStorePath + File.separator + DiskStore.generateUniqueDirectory();
                LOG.warn("Creating a new instance of CacheManager using the diskStorePath \""
                        + diskStorePath + "\" which is already used" +
                        " by an existing CacheManager.\nThe source of the configuration was "
                        + configurationHelper.getConfigurationBean().getConfigurationSource() + ".\n" +
                        "The diskStore path for this CacheManager will be set to " + newDiskStorePath + ".\nTo avoid this" +
                        " warning consider using the CacheManager factory methods to create a singleton CacheManager " +
                        "or specifying a separate ehcache configuration (ehcache.xml) for each CacheManager instance.");
                diskStorePath = newDiskStorePath;
                break;
            }

        }
    }

    private void detectAndFixCacheManagerPeerListenerConflict(ConfigurationHelper configurationHelper) {
        if (cacheManagerPeerListeners == null) {
            return;
        }
        for (CacheManagerPeerListener cacheManagerPeerListener : cacheManagerPeerListeners.values()) {
            String uniqueResourceIdentifier = cacheManagerPeerListener.getUniqueResourceIdentifier();
            for (CacheManager cacheManager : ALL_CACHE_MANAGERS) {
                for (CacheManagerPeerListener otherCacheManagerPeerListener : cacheManager.cacheManagerPeerListeners.values()) {
                    if (otherCacheManagerPeerListener == null) {
                        continue;
                    }
                    String otherUniqueResourceIdentifier = otherCacheManagerPeerListener.getUniqueResourceIdentifier();
                    if (uniqueResourceIdentifier.equals(otherUniqueResourceIdentifier)) {
                        LOG.warn("Creating a new instance of CacheManager with a CacheManagerPeerListener which " +
                                "has a conflict on a resource that must be unique.\n" +
                                "The resource is " + uniqueResourceIdentifier + ".\n" +
                                "Attempting automatic resolution. The source of the configuration was "
                                + configurationHelper.getConfigurationBean().getConfigurationSource() + ".\n"
                                + "To avoid this warning consider using the CacheManager factory methods to create a " +
                                "singleton CacheManager " +
                                "or specifying a separate ehcache configuration (ehcache.xml) for each CacheManager instance.");
                        cacheManagerPeerListener.attemptResolutionOfUniqueResourceConflict();
                        break;
                    }
                }

            }
        }
    }

    private void addConfiguredCaches(ConfigurationHelper configurationHelper) {
        Set unitialisedCaches = configurationHelper.createCaches();
        for (Iterator iterator = unitialisedCaches.iterator(); iterator.hasNext();) {
            Ehcache unitialisedCache = (Ehcache) iterator.next();
            addCacheNoCheck(unitialisedCache);
        }
    }

    private void reinitialisationCheck() throws IllegalStateException {
        if (defaultCache != null || diskStorePath != null || ehcaches.size() != 0
                || status.equals(Status.STATUS_SHUTDOWN)) {
            throw new IllegalStateException("Attempt to reinitialise the CacheManager");
        }
    }

    /**
     * A factory method to create a singleton CacheManager with default config, or return it if it exists.
     * <p/>
     * The configuration will be read, {@link Ehcache}s created and required stores initialized.
     * When the {@link CacheManager} is no longer required, call shutdown to free resources.
     *
     * @return the singleton CacheManager
     * @throws CacheException if the CacheManager cannot be created
     */
    public static CacheManager create() throws CacheException {
        if (singleton != null) {
            return singleton;
        }
        synchronized (CacheManager.class) {
            if (singleton == null) {

                    LOG.debug("Creating new CacheManager with default config");
                singleton = new CacheManager();
            } else {

                    LOG.debug("Attempting to create an existing singleton. Existing singleton returned.");
            }
            return singleton;
        }
    }

    /**
     * A factory method to create a singleton CacheManager with default config, or return it if it exists.
     * <p/>
     * This has the same effect as {@link CacheManager#create}
     * <p/>
     * Same as {@link #create()}
     *
     * @return the singleton CacheManager
     * @throws CacheException if the CacheManager cannot be created
     */
    public static CacheManager getInstance() throws CacheException {
        return CacheManager.create();
    }

    /**
     * A factory method to create a singleton CacheManager with a specified configuration.
     *
     * @param configurationFileName an xml file compliant with the ehcache.xsd schema
     *                              <p/>
     *                              The configuration will be read, {@link Ehcache}s created and required stores initialized.
     *                              When the {@link CacheManager} is no longer required, call shutdown to free resources.
     */
    public static CacheManager create(String configurationFileName) throws CacheException {
        if (singleton != null) {
            return singleton;
        }
        synchronized (CacheManager.class) {
            if (singleton == null) {

                    LOG.debug("Creating new CacheManager with config file: {}", configurationFileName);
                singleton = new CacheManager(configurationFileName);
            }
            return singleton;
        }
    }

    /**
     * A factory method to create a singleton CacheManager from an URL.
     * <p/>
     * This method can be used to specify a configuration resource in the classpath other
     * than the default of \"/ehcache.xml\":
     * This method can be used to specify a configuration resource in the classpath other
     * than the default of \"/ehcache.xml\":
     * <pre>
     * URL url = this.getClass().getResource("/ehcache-2.xml");
     * </pre>
     * Note that {@link Class#getResource} will look for resources in the same package unless a leading "/"
     * is used, in which case it will look in the root of the classpath.
     * <p/>
     * You can also load a resource using other class loaders. e.g. {@link Thread#getContextClassLoader()}
     *
     * @param configurationFileURL an URL to an xml file compliant with the ehcache.xsd schema
     *                             <p/>
     *                             The configuration will be read, {@link Ehcache}s created and required stores initialized.
     *                             When the {@link CacheManager} is no longer required, call shutdown to free resources.
     */
    public static CacheManager create(URL configurationFileURL) throws CacheException {
        if (singleton != null) {
            return singleton;
        }
        synchronized (CacheManager.class) {
            if (singleton == null) {

                    LOG.debug("Creating new CacheManager with config URL: {}", configurationFileURL);
                singleton = new CacheManager(configurationFileURL);

            }
            return singleton;
        }
    }

    /**
     * A factory method to create a singleton CacheManager from a java.io.InputStream.
     * <p/>
     * This method makes it possible to use an inputstream for configuration.
     * Note: it is the clients responsibility to close the inputstream.
     * <p/>
     *
     * @param inputStream InputStream of xml compliant with the ehcache.xsd schema
     *                    <p/>
     *                    The configuration will be read, {@link Ehcache}s created and required stores initialized.
     *                    When the {@link CacheManager} is no longer required, call shutdown to free resources.
     */
    public static CacheManager create(InputStream inputStream) throws CacheException {
        if (singleton != null) {
            return singleton;
        }
        synchronized (CacheManager.class) {
            if (singleton == null) {

                    LOG.debug("Creating new CacheManager with InputStream");
                singleton = new CacheManager(inputStream);
            }
            return singleton;
        }
    }

    /**
     * Returns a concrete implementation of Cache, it it is available in the CacheManager.
     * Consider using getEhcache(String name) instead, which will return decorated caches that are registered.
     * <p/>
     * If a decorated ehcache is registered in CacheManager, an undecorated Cache with the same name will also exist.
     *
     * @return a Cache, if an object of that type exists by that name, else null
     * @throws IllegalStateException if the cache is not {@link Status#STATUS_ALIVE}
     * @see #getEhcache(String)
     */
    public Cache getCache(String name) throws IllegalStateException, ClassCastException {
        checkStatus();
        return (Cache) caches.get(name);
    }

    /**
     * Gets an Ehcache
     * <p/>
     *
     * @return a Cache, if an object of type Cache exists by that name, else null
     * @throws IllegalStateException if the cache is not {@link Status#STATUS_ALIVE}
     */
    public Ehcache getEhcache(String name) throws IllegalStateException {
        checkStatus();
        return (Ehcache) ehcaches.get(name);
    }


    /**
     * Some caches might be persistent, so we want to add a shutdown hook if that is the
     * case, so that the data and index can be written to disk.
     */
    private void addShutdownHookIfRequired() {

        String shutdownHookProperty = System.getProperty(ENABLE_SHUTDOWN_HOOK_PROPERTY);
        boolean enabled = PropertyUtil.parseBoolean(shutdownHookProperty);
        if (!enabled) {
            return;
        } else {
            LOG.info("The CacheManager shutdown hook is enabled because {} is set to true.", ENABLE_SHUTDOWN_HOOK_PROPERTY);

            Thread localShutdownHook = new Thread() {
                @Override
                public void run() {
                    synchronized (this) {
                        if (status.equals(Status.STATUS_ALIVE)) {
                            // clear shutdown hook reference to prevent
                            // removeShutdownHook to remove it during shutdown
                            shutdownHook = null;

                                LOG.info("VM shutting down with the CacheManager still active. Calling shutdown.");
                            shutdown();
                        }
                    }
                }
            };

            Runtime.getRuntime().addShutdownHook(localShutdownHook);
            shutdownHook = localShutdownHook;
        }
    }

    /**
     * Remove the shutdown hook to prevent leaving orphaned CacheManagers around. This
     * is called by {@link #shutdown()}} AFTER the status has been set to shutdown.
     */
    private void removeShutdownHook() {
        if (shutdownHook != null) {
            // remove shutdown hook
            try {
                Runtime.getRuntime().removeShutdownHook(shutdownHook);
            } catch (IllegalStateException e) {
                //This will be thrown if the VM is shutting down. In this case
                //we do not need to worry about leaving references to CacheManagers lying
                //around and the call is ok to fail.

                    LOG.debug("IllegalStateException due to attempt to remove a shutdown" +
                            "hook while the VM is actually shutting down.", e);
            }
            shutdownHook = null;
        }
    }

    /**
     * Adds a {@link Ehcache} based on the defaultCache with the given name.
     * <p/>
     * Memory and Disk stores will be configured for it and it will be added
     * to the map of caches.
     * <p/>
     * Also notifies the CacheManagerEventListener after the cache was initialised and added.
     * <p/>
     * It will be created with the defaultCache attributes specified in ehcache.xml
     *
     * @param cacheName the name for the cache
     * @throws ObjectExistsException if the cache already exists
     * @throws CacheException        if there was an error creating the cache.
     */
    public void addCache(String cacheName) throws IllegalStateException,
            ObjectExistsException, CacheException {
        checkStatus();

        //NPE guard
        if (cacheName == null || cacheName.length() == 0) {
            return;
        }

        if (ehcaches.get(cacheName) != null) {
            throw new ObjectExistsException("Cache " + cacheName + " already exists");
        }
        Ehcache cache = null;
        try {
            cache = (Ehcache) defaultCache.clone();
        } catch (CloneNotSupportedException e) {
            throw new CacheException("Failure adding cache. Initial cause was " + e.getMessage(), e);
        }
        if (cache != null) {
            cache.setName(cacheName);
        }
        addCache(cache);
    }

    /**
     * Adds a {@link Cache} to the CacheManager.
     * <p/>
     * Memory and Disk stores will be configured for it and it will be added to the map of caches.
     * Also notifies the CacheManagerEventListener after the cache was initialised and added.
     *
     * @param cache
     * @throws IllegalStateException if the cache is not {@link Status#STATUS_UNINITIALISED} before this method is called.
     * @throws ObjectExistsException if the cache already exists in the CacheManager
     * @throws CacheException        if there was an error adding the cache to the CacheManager
     */
    public void addCache(Cache cache) throws IllegalStateException,
            ObjectExistsException, CacheException {
        checkStatus();
        if (cache == null) {
            return;
        }
        addCache((Ehcache) cache);
        caches.put(cache.getName(), cache);
    }


    /**
     * Adds an {@link Ehcache} to the CacheManager.
     * <p/>
     * Memory and Disk stores will be configured for it and it will be added to the map of caches.
     * Also notifies the CacheManagerEventListener after the cache was initialised and added.
     *
     * @param cache
     * @throws IllegalStateException if the cache is not {@link Status#STATUS_UNINITIALISED} before this method is called.
     * @throws ObjectExistsException if the cache already exists in the CacheManager
     * @throws CacheException        if there was an error adding the cache to the CacheManager
     */
    public void addCache(Ehcache cache) throws IllegalStateException,
            ObjectExistsException, CacheException {
        checkStatus();
        if (cache == null) {
            return;
        }
        addCacheNoCheck(cache);
    }

    private void addCacheNoCheck(Ehcache cache) throws IllegalStateException,
            ObjectExistsException, CacheException {
        if (ehcaches.get(cache.getName()) != null) {
            throw new ObjectExistsException("Cache " + cache.getName() + " already exists");
        }
        cache.setCacheManager(this);
        cache.setDiskStorePath(diskStorePath);
        cache.initialise();
        if (!allowsDynamicCacheConfig) {
            cache.disableDynamicFeatures();
        }

        try {
            cache.bootstrap();
        } catch (CacheException e) {
            LOG.warn("Cache " + cache.getName() + "requested bootstrap but a CacheException occured. " + e.getMessage(), e);
        }
        ehcaches.put(cache.getName(), cache);
        if (cache instanceof Cache) {
            caches.put(cache.getName(), cache);
        }

        //Don't notify initial config. The init method of each listener should take care of this.
        if (status.equals(Status.STATUS_ALIVE)) {
            cacheManagerEventListenerRegistry.notifyCacheAdded(cache.getName());
        }
    }

    /**
     * Checks whether a cache of type ehcache exists.
     * <p/>
     *
     * @param cacheName the cache name to check for
     * @return true if it exists
     * @throws IllegalStateException if the cache is not {@link Status#STATUS_ALIVE}
     */
    public boolean cacheExists(String cacheName) throws IllegalStateException {
        checkStatus();
        return (ehcaches.get(cacheName) != null);
    }

    /**
     * Removes all caches using {@link #removeCache} for each cache.
     */
    public void removalAll() {
        String[] cacheNames = getCacheNames();
        for (String cacheName : cacheNames) {
            removeCache(cacheName);
        }
    }

    /**
     * Remove a cache from the CacheManager. The cache is disposed of.
     *
     * @param cacheName the cache name
     * @throws IllegalStateException if the cache is not {@link Status#STATUS_ALIVE}
     */
    public void removeCache(String cacheName) throws IllegalStateException {
        checkStatus();

        //NPE guard
        if (cacheName == null || cacheName.length() == 0) {
            return;
        }
        Ehcache cache = (Ehcache) ehcaches.remove(cacheName);
        if (cache != null && cache.getStatus().equals(Status.STATUS_ALIVE)) {
            cache.dispose();
            cacheManagerEventListenerRegistry.notifyCacheRemoved(cache.getName());
        }
        caches.remove(cacheName);
    }

    /**
     * Shuts down the CacheManager.
     * <p/>
     * If the shutdown occurs on the singleton, then the singleton is removed, so that if a singleton access method
     * is called, a new singleton will be created.
     * <p/>
     * By default there is no shutdown hook (ehcache-1.3-beta2 and higher).
     * <p/>
     * Set the system property net.sf.ehcache.enableShutdownHook=true to turn it on.
     */
    public void shutdown() {
        synchronized (CacheManager.class) {
            if (status.equals(Status.STATUS_SHUTDOWN)) {

                    LOG.debug("CacheManager already shutdown");
                return;
            }
            for (CacheManagerPeerProvider cacheManagerPeerProvider : cacheManagerPeerProviders.values()) {
                if (cacheManagerPeerProvider != null) {
                    cacheManagerPeerProvider.dispose();
                }
            }

            // cancel the cacheManager timer and all tasks
            if (cacheManagerTimer != null) {
                cacheManagerTimer.cancel();
                cacheManagerTimer.purge();
            }

            cacheManagerEventListenerRegistry.dispose();

            synchronized (CacheManager.class) {
                ALL_CACHE_MANAGERS.remove(this);

                Collection cacheSet = ehcaches.values();
                for (Iterator iterator = cacheSet.iterator(); iterator.hasNext();) {
                    Ehcache cache = (Ehcache) iterator.next();
                    if (cache != null) {
                        cache.dispose();
                    }
                }
                defaultCache.dispose();
                status = Status.STATUS_SHUTDOWN;

                //only delete singleton if the singleton is shutting down.
                if (this == singleton) {
                    singleton = null;
                }
                removeShutdownHook();
            }
        }
    }

    /**
     * Returns a list of the current cache names.
     *
     * @return an array of {@link String}s
     * @throws IllegalStateException if the cache is not {@link Status#STATUS_ALIVE}
     */
    public String[] getCacheNames() throws IllegalStateException {
        checkStatus();
        String[] list = new String[ehcaches.size()];
        return (String[]) ehcaches.keySet().toArray(list);
    }


    /**
     * Checks the state of the CacheManager for legal operation
     */
    protected void checkStatus() {
        if (!(status.equals(Status.STATUS_ALIVE))) {
            if (status.equals(Status.STATUS_UNINITIALISED)) {
                throw new IllegalStateException("The CacheManager has not yet been initialised. It cannot be used yet.");
            } else if (status.equals(Status.STATUS_SHUTDOWN)) {
                throw new IllegalStateException("The CacheManager has been shut down. It can no longer be used.");
            }
        }
    }

    /**
     * Gets the status attribute of the Ehcache
     *
     * @return The status value from the Status enum class
     */
    public Status getStatus() {
        return status;
    }

    /**
     * Clears  the contents of all caches in the CacheManager, but without
     * removing any caches.
     * <p/>
     * This method is not synchronized. It only guarantees to clear those elements in a cache
     * at the time that the {@link Ehcache#removeAll()} mehod  on each cache is called.
     */
    public void clearAll() throws CacheException {
        String[] cacheNames = getCacheNames();

            LOG.debug("Clearing all caches");
        for (String cacheName : cacheNames) {
            Ehcache cache = getEhcache(cacheName);
            cache.removeAll();
        }
    }

    /**
     * Clears  the contents of all caches in the CacheManager with a name starting with the prefix,
     * but without removing them.
     * <p/>
     * This method is not synchronized. It only guarantees to clear those elements in a cache
     * at the time that the {@link Ehcache#removeAll()} method on each cache is called.
     * @param prefix The prefix the cache name should start with
     * @throws CacheException
     * @since 1.7.2
     */
    public void clearAllStartingWith(String prefix) throws CacheException {
        //NPE guard
        if (prefix == null || prefix.length() == 0) {
            return;
        }

        for (Object o : ehcaches.entrySet()) {
            Map.Entry entry = (Map.Entry) o;
            String cacheName = (String)entry.getKey();
            if (cacheName.startsWith(prefix)) {
                if (LOG.isDebugEnabled()) {
                    LOG.debug("Clearing cache named '" + cacheName + "' (matches '" + prefix + "' prefix");
                }
                ((Ehcache) entry.getValue()).removeAll();
            }
        }
    }

    /**
     * Gets the <code>CacheManagerPeerProvider</code>, matching the given scheme
     * For distributed caches, the peer provider finds other cache managers and their caches in the same cluster
     *
     * @param scheme the replication scheme to use. Schemes shipped with ehcache are RMI, JGROUPS, JMS
     * @return the provider, or null if one does not exist
     */
    public CacheManagerPeerProvider getCacheManagerPeerProvider(String scheme) {
        return cacheManagerPeerProviders.get(scheme);
    }

    /**
     * When CacheManage is configured as part of a cluster, a CacheManagerPeerListener will
     * be registered in it. Use this to access the individual cache listeners
     *
     * @param scheme the replication scheme to use. Schemes shipped with ehcache are RMI, JGROUPS, JMS
     * @return the listener, or null if one does not exist
     */
    public CacheManagerPeerListener getCachePeerListener(String scheme) {
        return cacheManagerPeerListeners.get(scheme);
    }

    /**
     * Returns the composite listener. A notification sent to this listener will notify all registered
     * listeners.
     *
     * @return null if none
     * @see "getCacheManagerEventListenerRegistry"
     */
    public CacheManagerEventListener getCacheManagerEventListener() {
        return cacheManagerEventListenerRegistry;
    }

    /**
     * Same as getCacheManagerEventListenerRegistry().registerListener(cacheManagerEventListener);
     * Left for backward compatiblity
     *
     * @param cacheManagerEventListener the listener to set.
     * @see "getCacheManagerEventListenerRegistry"
     */
    public void setCacheManagerEventListener(CacheManagerEventListener cacheManagerEventListener) {
        getCacheManagerEventListenerRegistry().registerListener(cacheManagerEventListener);
    }

    /**
     * Gets the CacheManagerEventListenerRegistry. Add and remove listeners here.
     */
    public CacheManagerEventListenerRegistry getCacheManagerEventListenerRegistry() {
        return cacheManagerEventListenerRegistry;
    }


    /**
     * Replaces in the map of Caches managed by this CacheManager an Ehcache with a decorated version of the same
     * Ehcache. CacheManager can operate fully with a decorated Ehcache.
     * <p/>
     * Ehcache Decorators can be used to obtain different behaviour from an Ehcache in a very flexible way. Some examples in
     * ehcache are:
     * <ol>
     * <li>{@link net.sf.ehcache.constructs.blocking.BlockingCache} - A cache that blocks other threads from getting a null element until the first thread
     * has placed a value in it.
     * <li>{@link net.sf.ehcache.constructs.blocking.SelfPopulatingCache} - A BlockingCache that has the additional
     * property of knowing how to load its own entries.
     * </ol>
     * Many other kinds are possible.
     * <p/>
     * It is generally required that a decorated cache, once constructed, is made available to other execution threads.
     * The simplest way of doing this is to substitute the original cache for the decorated one here.
     * <p/>
     * Note that any overwritten Ehcache methods will take on new behaviours without casting. Casting is only required
     * for new methods that the decorator introduces.
     * For more information see the well known Gang of Four Decorator pattern.
     *
     * @param ehcache
     * @param decoratedCache An implementation of Ehcache that wraps the original cache.
     * @throws CacheException if the two caches do not equal each other.
     */
    public void replaceCacheWithDecoratedCache(Ehcache ehcache, Ehcache decoratedCache) throws CacheException {
        if (!ehcache.equals(decoratedCache)) {
            throw new CacheException("Cannot replace " + decoratedCache.getName()
                    + " It does not equal the incumbent cache.");
        } else {
            String cacheName = ehcache.getName();
            ehcaches.remove(cacheName);
            caches.remove(cacheName);
            ehcaches.put(decoratedCache.getName(), decoratedCache);
            if (decoratedCache instanceof Cache) {
                caches.put(decoratedCache.getName(), decoratedCache);
            }
        }

    }


    /**
     * Gets the name of the CacheManager. This is useful for distinguishing multiple CacheManagers
     *
     * @return the name, or the output of toString() if it is not set.
     * @see #toString() which uses either the name or Object.toString()
     */
    public String getName() {
        if (name != null) {
            return name;
        } else {
            return super.toString();
        }
    }
    
    /**
     * Indicate whether the CacheManager is named or not.
     * @return True if named
     */
    public boolean isNamed() {
        return name != null;
    }

    /**
     * Sets the name of the CacheManager. This is useful for distinguishing multiple CacheManagers
     * in a monitoring situation.
     *
     * @param name a name with characters legal in a JMX ObjectName
     */
    public void setName(String name) {
        this.name = name;
        try {
            mbeanRegistrationProvider.reinitialize();
        } catch (MBeanRegistrationProviderException e) {
            throw new CacheException(
                "Problem in reinitializing MBeanRegistrationProvider - "
                        + mbeanRegistrationProvider.getClass().getName(), e);
        }
    }

    /**
     * @return either the name of this CacheManager, or if unset, Object.toString()
     */
    @Override
    public String toString() {
        return getName();
    }

    /**
     * Returns the disk store path. This may be null if no caches need a DiskStore and none was configured.
     * The path cannot be changed after creation of the CacheManager. All caches take the disk store path
     * from this value.
     *
     * @return the disk store path.
     */
    public String getDiskStorePath() {
        return diskStorePath;
    }
    
    /**
     * Returns a {@link FailSafeTimer} associated with this {@link CacheManager}
     * 
     * @return The {@link FailSafeTimer} associated with this cache manager
     * @since 1.7
     */
    public FailSafeTimer getTimer() {
        return cacheManagerTimer;
    }
    
    /**
     * Returns the original configuration text for this {@link CacheManager}
     * 
     * @return Returns the original configuration text for this {@link CacheManager}
     */
    public String getOriginalConfigurationText() {
        if (originalConfigurationSource == null) {
            return "Originally configured programmatically. No original configuration source text.";
        } else {
            return ConfigurationUtil.generateConfigurationTextFromSource(originalConfigurationSource);
        }
    }

    /**
     * Returns the active configuration text for this {@link CacheManager}
     * 
     * @return Returns the active configuration text for this {@link CacheManager}
     */
    public String getActiveConfigurationText() {
        return ConfigurationUtil.generateConfigurationTextFromConfiguration(this, configuration);
    }

    /**
     * Returns the original configuration text for the input cacheName
     * 
     * @param cacheName
     * @return Returns the original configuration text for the input cacheName
     */
    public String getOriginalConfigurationText(String cacheName) {
        if (originalConfigurationSource == null) {
            return "Originally configured programmatically. No original configuration source text.";
        } else {
            return ConfigurationUtil.generateConfigurationTextForCacheFromSource(originalConfigurationSource, cacheName);
        }
    }
    
    /**
     * Returns the active configuration text for the input cacheName
     * 
     * @param cacheName
     * @return Returns the active configuration text for the input cacheName
     */
    public String getActiveConfigurationText(String cacheName) {
        return ConfigurationUtil.generateConfigurationTextForCache(this, cacheName);
    }
}
<|MERGE_RESOLUTION|>--- conflicted
+++ resolved
@@ -19,6 +19,7 @@
 
 import java.io.File;
 import java.io.InputStream;
+import java.lang.reflect.Method;
 import java.net.URL;
 import java.util.Collection;
 import java.util.HashMap;
@@ -30,15 +31,11 @@
 import java.util.concurrent.CopyOnWriteArrayList;
 import java.util.concurrent.atomic.AtomicBoolean;
 
-<<<<<<< HEAD
-=======
 import net.sf.ehcache.terracotta.ClusteredInstanceFactory;
 import net.sf.ehcache.writebehind.WriteBehind;
 import org.slf4j.Logger;
 import org.slf4j.LoggerFactory;
 
-
->>>>>>> cea9e146
 import net.sf.ehcache.config.CacheConfiguration;
 import net.sf.ehcache.config.Configuration;
 import net.sf.ehcache.config.ConfigurationFactory;
@@ -341,17 +338,31 @@
     /**
      * Returns unique cluster-wide id for this cache-manager. Only applicable when running in "cluster" mode, e.g. when this cache-manager
      * contains caches clustered with Terracotta. Otherwise returns blank string.
-     * 
+     *
      * @return Returns unique cluster-wide id for this cache-manager when it contains clustered caches (e.g. Terracotta clustered caches).
      *         Otherwise returns blank string.
      */
     public String getClusterUUID() {
-        if (terracottaStoreFactory != null) {
-            return terracottaStoreFactory.getUUID();
+        if (terracottaClusteredInstanceFactory != null) {
+            return getClientUUID(terracottaClusteredInstanceFactory);
         } else {
             return "";
         }
     }
+
+    private static String getClientUUID(ClusteredInstanceFactory clusteredInstanceFactory) {
+        try {
+            Class c = clusteredInstanceFactory.getClass();
+            Method m = c.getMethod("getUUID");
+            if (m == null) {
+                return null;
+            }
+            return (String)m.invoke(clusteredInstanceFactory);
+        } catch (Exception e) {
+            return null;
+        }
+    }
+
 
     /**
      * Initialize the {@link MBeanRegistrationProvider} for this {@link CacheManager}
@@ -360,11 +371,7 @@
     private void initializeMBeanRegistrationProvider(Configuration localConfiguration) {
         mbeanRegistrationProvider = mBeanRegistrationProviderFactory.createMBeanRegistrationProvider(localConfiguration);
         try {
-<<<<<<< HEAD
-            mbeanRegistrationProvider.initialize(this);
-=======
             mbeanRegistrationProvider.initialize(this, terracottaClusteredInstanceFactory);
->>>>>>> cea9e146
         } catch (MBeanRegistrationProviderException e) {
             LOG.warn("Failed to initialize the MBeanRegistrationProvider - " + mbeanRegistrationProvider.getClass().getName(), e);
         }
