/**
 *  Copyright 2003-2009 Terracotta, Inc.
 *
 *  Licensed under the Apache License, Version 2.0 (the "License");
 *  you may not use this file except in compliance with the License.
 *  You may obtain a copy of the License at
 *
 *      http://www.apache.org/licenses/LICENSE-2.0
 *
 *  Unless required by applicable law or agreed to in writing, software
 *  distributed under the License is distributed on an "AS IS" BASIS,
 *  WITHOUT WARRANTIES OR CONDITIONS OF ANY KIND, either express or implied.
 *  See the License for the specific language governing permissions and
 *  limitations under the License.
 */

package net.sf.ehcache;

import java.io.IOException;
import java.io.Serializable;
import java.net.InetAddress;
import java.net.UnknownHostException;
import java.util.ArrayList;
import java.util.Arrays;
import java.util.Collection;
import java.util.Collections;
import java.util.HashMap;
import java.util.HashSet;
import java.util.List;
import java.util.Map;
import java.util.Properties;
import java.util.Set;
import java.util.UUID;
import java.util.concurrent.AbstractExecutorService;
import java.util.concurrent.CopyOnWriteArrayList;
import java.util.concurrent.ExecutionException;
import java.util.concurrent.ExecutorService;
import java.util.concurrent.Future;
import java.util.concurrent.LinkedBlockingQueue;
import java.util.concurrent.ThreadPoolExecutor;
import java.util.concurrent.TimeUnit;
import java.util.concurrent.atomic.AtomicBoolean;
import java.util.concurrent.locks.ReentrantLock;

import javax.transaction.TransactionManager;

import net.sf.ehcache.bootstrap.BootstrapCacheLoader;
import net.sf.ehcache.bootstrap.BootstrapCacheLoaderFactory;
import net.sf.ehcache.config.CacheConfiguration;
import net.sf.ehcache.config.CacheWriterConfiguration;
import net.sf.ehcache.config.DiskStoreConfiguration;
import net.sf.ehcache.config.TerracottaConfiguration;
import net.sf.ehcache.event.CacheEventListener;
import net.sf.ehcache.event.CacheEventListenerFactory;
import net.sf.ehcache.event.RegisteredEventListeners;
import net.sf.ehcache.exceptionhandler.CacheExceptionHandler;
import net.sf.ehcache.extension.CacheExtension;
import net.sf.ehcache.extension.CacheExtensionFactory;
import net.sf.ehcache.loader.CacheLoader;
import net.sf.ehcache.loader.CacheLoaderFactory;
import net.sf.ehcache.statistics.CacheUsageListener;
import net.sf.ehcache.statistics.LiveCacheStatistics;
import net.sf.ehcache.statistics.LiveCacheStatisticsData;
import net.sf.ehcache.statistics.LiveCacheStatisticsWrapper;
import net.sf.ehcache.statistics.sampled.SampledCacheStatistics;
import net.sf.ehcache.statistics.sampled.SampledCacheStatisticsWrapper;
import net.sf.ehcache.store.DiskStore;
import net.sf.ehcache.store.LruMemoryStore;
import net.sf.ehcache.store.MemoryStore;
import net.sf.ehcache.store.MemoryStoreEvictionPolicy;
import net.sf.ehcache.store.Policy;
import net.sf.ehcache.store.Store;
import net.sf.ehcache.store.XATransactionalStore;
import net.sf.ehcache.transaction.manager.TransactionManagerLookup;
import net.sf.ehcache.transaction.xa.EhcacheXAResource;
import net.sf.ehcache.util.ClassLoaderUtil;
import net.sf.ehcache.util.NamedThreadFactory;
import net.sf.ehcache.util.PropertyUtil;
import net.sf.ehcache.util.TimeUtil;
import net.sf.ehcache.writer.CacheWriter;
import net.sf.ehcache.writer.CacheWriterFactory;
import net.sf.ehcache.writer.CacheWriterManager;
import net.sf.ehcache.writer.CacheWriterManagerException;
import org.slf4j.Logger;
import org.slf4j.LoggerFactory;

/**
 * Cache is the central class in ehcache. Caches have {@link Element}s and are managed
 * by the {@link CacheManager}. The Cache performs logical actions. It delegates physical
 * implementations to its {@link net.sf.ehcache.store.Store}s.
 * <p/>
 * A reference to a Cache can be obtained through the {@link CacheManager}. A Cache thus obtained
 * is guaranteed to have status {@link Status#STATUS_ALIVE}. This status is checked for any method which
 * throws {@link IllegalStateException} and the same thrown if it is not alive. This would normally
 * happen if a call is made after {@link CacheManager#shutdown} is invoked.
 * <p/>
 * Cache is threadsafe.
 * <p/>
 * Statistics on cache usage are collected and made available through the {@link #getStatistics()} methods.
 * <p/>
 * Various decorators are available for Cache, such as BlockingCache, SelfPopulatingCache and the dynamic proxy
 * ExceptionHandlingDynamicCacheProxy. See each class for details.
 *
 * @author Greg Luck
 * @author Geert Bevin
 * @version $Id$
 */
public class Cache implements Ehcache {

    /**
     * A reserved word for cache names. It denotes a default configuration
     * which is applied to caches created without configuration.
     */
    public static final String DEFAULT_CACHE_NAME = "default";

    /**
     * System Property based method of disabling ehcache. If disabled no elements will be added to a cache.
     * <p/>
     * Set the property "net.sf.ehcache.disabled=true" to disable ehcache.
     * <p/>
     * This can easily be done using <code>java -Dnet.sf.ehcache.disabled=true</code> in the command line.
     */
    public static final String NET_SF_EHCACHE_DISABLED = "net.sf.ehcache.disabled";

    /**
     * System Property based method of selecting the LruMemoryStore in use up to ehcache 1.5. This is provided
     * for ease of migration.
     * <p/>
     * Set the property "net.sf.ehcache.use.classic.lru=true" to use the older LruMemoryStore implementation
     * when LRU is selected as the eviction policy.
     * <p/>
     * This can easily be done using <code>java -Dnet.sf.ehcache.use.classic.lru=true</code> in the command line.
     */
    public static final String NET_SF_EHCACHE_USE_CLASSIC_LRU = "net.sf.ehcache.use.classic.lru";

    /**
     * The default interval between runs of the expiry thread.
     * @deprecated see {@link CacheConfiguration#DEFAULT_EXPIRY_THREAD_INTERVAL_SECONDS}
     */
    @Deprecated
    public static final long DEFAULT_EXPIRY_THREAD_INTERVAL_SECONDS = CacheConfiguration.DEFAULT_EXPIRY_THREAD_INTERVAL_SECONDS;

    private static final Logger LOG = LoggerFactory.getLogger(Cache.class.getName());

    private static InetAddress localhost;

    /**
     * The amount of time to wait if a store gets backed up
     */
    private static final int BACK_OFF_TIME_MILLIS = 50;

    private static final int EXECUTOR_KEEP_ALIVE_TIME = 60000;
    private static final int EXECUTOR_MAXIMUM_POOL_SIZE = Math.min(10, Runtime.getRuntime().availableProcessors());
    private static final int EXECUTOR_CORE_POOL_SIZE = 1;

    static {
        try {
            localhost = InetAddress.getLocalHost();
        } catch (UnknownHostException e) {
            LOG.error("Unable to set localhost. This prevents creation of a GUID. Cause was: " + e.getMessage(), e);
        } catch (java.lang.NoClassDefFoundError e) {
            LOG.debug("InetAddress is being blocked by your runtime environment. e.g. Google App Engine." +
                    " Ehcache will work as a local cache.");
        }
    }

    private volatile boolean disabled = Boolean.getBoolean(NET_SF_EHCACHE_DISABLED);

    private final boolean useClassicLru = Boolean.getBoolean(NET_SF_EHCACHE_USE_CLASSIC_LRU);

    private volatile Store diskStore;

    private volatile String diskStorePath;

    private volatile Status status;

    private volatile CacheConfiguration configuration;

    /**
     * The {@link MemoryStore} of this {@link Cache}. All caches have a memory store.
     */
    private volatile Store memoryStore;

    private volatile RegisteredEventListeners registeredEventListeners;

    private volatile List<CacheExtension> registeredCacheExtensions;

    private volatile String guid;

    private volatile CacheManager cacheManager;

    private volatile BootstrapCacheLoader bootstrapCacheLoader;

    private volatile CacheExceptionHandler cacheExceptionHandler;

    private volatile List<CacheLoader> registeredCacheLoaders;

    private volatile CacheWriterManager cacheWriterManager;

    private final AtomicBoolean cacheWriterManagerInitFlag = new AtomicBoolean(false);

    private final ReentrantLock cacheWriterManagerInitLock = new ReentrantLock();

    private volatile CacheWriter registeredCacheWriter;

    /**
     * A ThreadPoolExecutor which uses a thread pool to schedule loads in the order in which they are requested.
     * <p/>
     * Each cache has its own one of these, if required. Because the Core Thread Pool is zero, no threads
     * are used until actually needed. Threads are added to the pool up to a maximum of 10. The keep alive
     * time is 60 seconds, after which, if they are not required they will be stopped and collected.
     * <p/>
     * The executorService is only used for cache loading, and is created lazily on demand to avoid unnecessary resource
     * usage.
     * <p/>
     * Use {@link #getExecutorService()} to ensure that it is initialised.
     */
    private volatile ExecutorService executorService;

    private volatile LiveCacheStatisticsData liveCacheStatisticsData;

    private volatile SampledCacheStatisticsWrapper sampledCacheStatistics;
    
    private volatile TransactionManagerLookup transactionManagerLookup;

    private volatile boolean allowDisable = true;

    /**
     * 1.0 Constructor.
     * <p/>
     * The {@link net.sf.ehcache.config.ConfigurationFactory} and clients can create these.
     * <p/>
     * A client can specify their own settings here and pass the {@link Cache} object
     * into {@link CacheManager#addCache} to specify parameters other than the defaults.
     * <p/>
     * Only the CacheManager can initialise them.
     * <p/>
     * This constructor creates disk stores, if specified, that do not persist between restarts.
     * <p/>
     * The default expiry thread interval of 120 seconds is used. This is the interval between runs
     * of the expiry thread, where it checks the disk store for expired elements. It is not the
     * the timeToLiveSeconds.
     *
     * @param name                the name of the cache. Note that "default" is a reserved name for the defaultCache.
     * @param maxElementsInMemory the maximum number of elements in memory, before they are evicted
     * @param overflowToDisk      whether to use the disk store
     * @param eternal             whether the elements in the cache are eternal, i.e. never expire
     * @param timeToLiveSeconds   the default amount of time to live for an element from its creation date
     * @param timeToIdleSeconds   the default amount of time to live for an element from its last accessed or modified date
     * @since 1.0
     */
    public Cache(String name, int maxElementsInMemory, boolean overflowToDisk,
                 boolean eternal, long timeToLiveSeconds, long timeToIdleSeconds) {
        
        this(new CacheConfiguration(name, maxElementsInMemory)
                    .overflowToDisk(overflowToDisk)
                    .eternal(eternal)
                    .timeToLiveSeconds(timeToLiveSeconds)
                    .timeToIdleSeconds(timeToIdleSeconds));
    }


    /**
     * 1.1 Constructor.
     * <p/>
     * The {@link net.sf.ehcache.config.ConfigurationFactory} and clients can create these.
     * <p/>
     * A client can specify their own settings here and pass the {@link Cache} object
     * into {@link CacheManager#addCache} to specify parameters other than the defaults.
     * <p/>
     * Only the CacheManager can initialise them.
     *
     * @param name                the name of the cache. Note that "default" is a reserved name for the defaultCache.
     * @param maxElementsInMemory the maximum number of elements in memory, before they are evicted
     * @param overflowToDisk      whether to use the disk store
     * @param eternal             whether the elements in the cache are eternal, i.e. never expire
     * @param timeToLiveSeconds   the default amount of time to live for an element from its creation date
     * @param timeToIdleSeconds   the default amount of time to live for an element from its last accessed or modified date
     * @param diskPersistent      whether to persist the cache to disk between JVM restarts
     * @param diskExpiryThreadIntervalSeconds
     *                            how often to run the disk store expiry thread. A large number of 120 seconds plus is recommended
     * @since 1.1
     * @deprecated use {@link #Cache(CacheConfiguration)} instead
     */
    @Deprecated
    public Cache(String name,
                 int maxElementsInMemory,
                 boolean overflowToDisk,
                 boolean eternal,
                 long timeToLiveSeconds,
                 long timeToIdleSeconds,
                 boolean diskPersistent,
                 long diskExpiryThreadIntervalSeconds) {

        this(new CacheConfiguration(name, maxElementsInMemory)
                    .overflowToDisk(overflowToDisk)
                    .eternal(eternal)
                    .timeToLiveSeconds(timeToLiveSeconds)
                    .timeToIdleSeconds(timeToIdleSeconds)
                    .diskPersistent(diskPersistent)
                    .diskExpiryThreadIntervalSeconds(diskExpiryThreadIntervalSeconds));

        LOG.warn("An API change between ehcache-1.1 and ehcache-1.2 results in the persistence path being set to " +
                DiskStoreConfiguration.getDefaultPath() + " when the ehcache-1.1 constructor is used. " +
                "Please change to the 1.2 constructor.");
    }


    /**
     * 1.2 Constructor
     * <p/>
     * The {@link net.sf.ehcache.config.ConfigurationFactory} and clients can create these.
     * <p/>
     * A client can specify their own settings here and pass the {@link Cache} object
     * into {@link CacheManager#addCache} to specify parameters other than the defaults.
     * <p/>
     * Only the CacheManager can initialise them.
     *
     * @param name                      the name of the cache. Note that "default" is a reserved name for the defaultCache.
     * @param maxElementsInMemory       the maximum number of elements in memory, before they are evicted
     * @param memoryStoreEvictionPolicy one of LRU, LFU and FIFO. Optionally null, in which case it will be set to LRU.
     * @param overflowToDisk            whether to use the disk store
     * @param diskStorePath             this parameter is ignored. CacheManager sets it using setter injection.
     * @param eternal                   whether the elements in the cache are eternal, i.e. never expire
     * @param timeToLiveSeconds         the default amount of time to live for an element from its creation date
     * @param timeToIdleSeconds         the default amount of time to live for an element from its last accessed or modified date
     * @param diskPersistent            whether to persist the cache to disk between JVM restarts
     * @param diskExpiryThreadIntervalSeconds
     *                                  how often to run the disk store expiry thread. A large number of 120 seconds plus is recommended
     * @param registeredEventListeners  a notification service. Optionally null, in which case a new
     *                                  one with no registered listeners will be created.
     * @since 1.2
     * @deprecated use {@link #Cache(CacheConfiguration)} instead
     */
    @Deprecated
    public Cache(String name,
                 int maxElementsInMemory,
                 MemoryStoreEvictionPolicy memoryStoreEvictionPolicy,
                 boolean overflowToDisk,
                 String diskStorePath,
                 boolean eternal,
                 long timeToLiveSeconds,
                 long timeToIdleSeconds,
                 boolean diskPersistent,
                 long diskExpiryThreadIntervalSeconds,
                 RegisteredEventListeners registeredEventListeners) {

        this(new CacheConfiguration(name, maxElementsInMemory)
                    .memoryStoreEvictionPolicy(memoryStoreEvictionPolicy)
                    .overflowToDisk(overflowToDisk)
                    .diskStorePath(diskStorePath)
                    .eternal(eternal)
                    .timeToLiveSeconds(timeToLiveSeconds)
                    .timeToIdleSeconds(timeToIdleSeconds)
                    .diskPersistent(diskPersistent)
                    .diskExpiryThreadIntervalSeconds(diskExpiryThreadIntervalSeconds),
                registeredEventListeners,
                null);

    }

    /**
     * 1.2.1 Constructor
     * <p/>
     * The {@link net.sf.ehcache.config.ConfigurationFactory} and clients can create these.
     * <p/>
     * A client can specify their own settings here and pass the {@link Cache} object
     * into {@link CacheManager#addCache} to specify parameters other than the defaults.
     * <p/>
     * Only the CacheManager can initialise them.
     *
     * @param name                      the name of the cache. Note that "default" is a reserved name for the defaultCache.
     * @param maxElementsInMemory       the maximum number of elements in memory, before they are evicted
     * @param memoryStoreEvictionPolicy one of LRU, LFU and FIFO. Optionally null, in which case it will be set to LRU.
     * @param overflowToDisk            whether to use the disk store
     * @param diskStorePath             this parameter is ignored. CacheManager sets it using setter injection.
     * @param eternal                   whether the elements in the cache are eternal, i.e. never expire
     * @param timeToLiveSeconds         the default amount of time to live for an element from its creation date
     * @param timeToIdleSeconds         the default amount of time to live for an element from its last accessed or modified date
     * @param diskPersistent            whether to persist the cache to disk between JVM restarts
     * @param diskExpiryThreadIntervalSeconds
     *                                  how often to run the disk store expiry thread. A large number of 120 seconds plus is recommended
     * @param registeredEventListeners  a notification service. Optionally null, in which case a new one with no registered listeners will be created.
     * @param bootstrapCacheLoader      the BootstrapCacheLoader to use to populate the cache when it is first initialised. Null if none is required.
     * @since 1.2.1
     * @deprecated use {@link #Cache(CacheConfiguration, RegisteredEventListeners, BootstrapCacheLoader)} instead
     */
    @Deprecated
    public Cache(String name,
                 int maxElementsInMemory,
                 MemoryStoreEvictionPolicy memoryStoreEvictionPolicy,
                 boolean overflowToDisk,
                 String diskStorePath,
                 boolean eternal,
                 long timeToLiveSeconds,
                 long timeToIdleSeconds,
                 boolean diskPersistent,
                 long diskExpiryThreadIntervalSeconds,
                 RegisteredEventListeners registeredEventListeners,
                 BootstrapCacheLoader bootstrapCacheLoader) {

        this(new CacheConfiguration(name, maxElementsInMemory)
                    .memoryStoreEvictionPolicy(memoryStoreEvictionPolicy)
                    .overflowToDisk(overflowToDisk)
                    .diskStorePath(diskStorePath)
                    .eternal(eternal)
                    .timeToLiveSeconds(timeToLiveSeconds)
                    .timeToIdleSeconds(timeToIdleSeconds)
                    .diskPersistent(diskPersistent)
                    .diskExpiryThreadIntervalSeconds(diskExpiryThreadIntervalSeconds),
                registeredEventListeners,
                bootstrapCacheLoader);
    }

    /**
     * 1.2.4 Constructor
     * <p/>
     * The {@link net.sf.ehcache.config.ConfigurationFactory} and clients can create these.
     * <p/>
     * A client can specify their own settings here and pass the {@link Cache} object
     * into {@link CacheManager#addCache} to specify parameters other than the defaults.
     * <p/>
     * Only the CacheManager can initialise them.
     *
     * @param name                      the name of the cache. Note that "default" is a reserved name for the defaultCache.
     * @param maxElementsInMemory       the maximum number of elements in memory, before they are evicted
     * @param memoryStoreEvictionPolicy one of LRU, LFU and FIFO. Optionally null, in which case it will be set to LRU.
     * @param overflowToDisk            whether to use the disk store
     * @param diskStorePath             this parameter is ignored. CacheManager sets it using setter injection.
     * @param eternal                   whether the elements in the cache are eternal, i.e. never expire
     * @param timeToLiveSeconds         the default amount of time to live for an element from its creation date
     * @param timeToIdleSeconds         the default amount of time to live for an element from its last accessed or modified date
     * @param diskPersistent            whether to persist the cache to disk between JVM restarts
     * @param diskExpiryThreadIntervalSeconds
     *                                  how often to run the disk store expiry thread. A large number of 120 seconds plus is recommended
     * @param registeredEventListeners  a notification service. Optionally null, in which case a new one with no registered listeners will be created.
     * @param bootstrapCacheLoader      the BootstrapCacheLoader to use to populate the cache when it is first initialised. Null if none is required.
     * @param maxElementsOnDisk         the maximum number of Elements to allow on the disk. 0 means unlimited.
     * @since 1.2.4
     * @deprecated use {@link #Cache(CacheConfiguration, RegisteredEventListeners, BootstrapCacheLoader)} instead
     */
    @Deprecated
    public Cache(String name,
                 int maxElementsInMemory,
                 MemoryStoreEvictionPolicy memoryStoreEvictionPolicy,
                 boolean overflowToDisk,
                 String diskStorePath,
                 boolean eternal,
                 long timeToLiveSeconds,
                 long timeToIdleSeconds,
                 boolean diskPersistent,
                 long diskExpiryThreadIntervalSeconds,
                 RegisteredEventListeners registeredEventListeners,
                 BootstrapCacheLoader bootstrapCacheLoader,
                 int maxElementsOnDisk) {

        this(new CacheConfiguration(name, maxElementsInMemory)
                    .memoryStoreEvictionPolicy(memoryStoreEvictionPolicy)
                    .overflowToDisk(overflowToDisk)
                    .diskStorePath(diskStorePath)
                    .eternal(eternal)
                    .timeToLiveSeconds(timeToLiveSeconds)
                    .timeToIdleSeconds(timeToIdleSeconds)
                    .diskPersistent(diskPersistent)
                    .diskExpiryThreadIntervalSeconds(diskExpiryThreadIntervalSeconds)
                    .maxElementsOnDisk(maxElementsOnDisk),
                registeredEventListeners,
                bootstrapCacheLoader);
    }

    /**
     * 1.3 Constructor
     * <p/>
     * The {@link net.sf.ehcache.config.ConfigurationFactory} and clients can create these.
     * <p/>
     * A client can specify their own settings here and pass the {@link Cache} object
     * into {@link CacheManager#addCache} to specify parameters other than the defaults.
     * <p/>
     * Only the CacheManager can initialise them.
     *
     * @param name                      the name of the cache. Note that "default" is a reserved name for the defaultCache.
     * @param maxElementsInMemory       the maximum number of elements in memory, before they are evicted
     * @param memoryStoreEvictionPolicy one of LRU, LFU and FIFO. Optionally null, in which case it will be set to LRU.
     * @param overflowToDisk            whether to use the disk store
     * @param diskStorePath             this parameter is ignored. CacheManager sets it using setter injection.
     * @param eternal                   whether the elements in the cache are eternal, i.e. never expire
     * @param timeToLiveSeconds         the default amount of time to live for an element from its creation date
     * @param timeToIdleSeconds         the default amount of time to live for an element from its last accessed or modified date
     * @param diskPersistent            whether to persist the cache to disk between JVM restarts
     * @param diskExpiryThreadIntervalSeconds
     *                                  how often to run the disk store expiry thread. A large number of 120 seconds plus is recommended
     * @param registeredEventListeners  a notification service. Optionally null, in which case a new one with no registered listeners will be created.
     * @param bootstrapCacheLoader      the BootstrapCacheLoader to use to populate the cache when it is first initialised. Null if none is required.
     * @param maxElementsOnDisk         the maximum number of Elements to allow on the disk. 0 means unlimited.
     * @param diskSpoolBufferSizeMB     the amount of memory to allocate the write buffer for puts to the DiskStore.
     * @since 1.3
     * @deprecated use {@link #Cache(CacheConfiguration, RegisteredEventListeners, BootstrapCacheLoader)} instead
     */
    @Deprecated
    public Cache(String name,
                 int maxElementsInMemory,
                 MemoryStoreEvictionPolicy memoryStoreEvictionPolicy,
                 boolean overflowToDisk,
                 String diskStorePath,
                 boolean eternal,
                 long timeToLiveSeconds,
                 long timeToIdleSeconds,
                 boolean diskPersistent,
                 long diskExpiryThreadIntervalSeconds,
                 RegisteredEventListeners registeredEventListeners,
                 BootstrapCacheLoader bootstrapCacheLoader,
                 int maxElementsOnDisk,
                 int diskSpoolBufferSizeMB) {

        this(new CacheConfiguration(name, maxElementsInMemory)
                    .memoryStoreEvictionPolicy(memoryStoreEvictionPolicy)
                    .overflowToDisk(overflowToDisk)
                    .diskStorePath(diskStorePath)
                    .eternal(eternal)
                    .timeToLiveSeconds(timeToLiveSeconds)
                    .timeToIdleSeconds(timeToIdleSeconds)
                    .diskPersistent(diskPersistent)
                    .diskExpiryThreadIntervalSeconds(diskExpiryThreadIntervalSeconds)
                    .maxElementsOnDisk(maxElementsOnDisk)
                    .diskSpoolBufferSizeMB(diskSpoolBufferSizeMB),
                registeredEventListeners,
                bootstrapCacheLoader);
    }

    /**
     * 1.6.0 Constructor
     * <p/>
     * The {@link net.sf.ehcache.config.ConfigurationFactory} and clients can create these.
     * <p/>
     * A client can specify their own settings here and pass the {@link Cache} object
     * into {@link CacheManager#addCache} to specify parameters other than the defaults.
     * <p/>
     * Only the CacheManager can initialise them.
     *
     * @param name                      the name of the cache. Note that "default" is a reserved name for the defaultCache.
     * @param maxElementsInMemory       the maximum number of elements in memory, before they are evicted
     * @param memoryStoreEvictionPolicy one of LRU, LFU and FIFO. Optionally null, in which case it will be set to LRU.
     * @param overflowToDisk            whether to use the disk store
     * @param diskStorePath             this parameter is ignored. CacheManager sets it using setter injection.
     * @param eternal                   whether the elements in the cache are eternal, i.e. never expire
     * @param timeToLiveSeconds         the default amount of time to live for an element from its creation date
     * @param timeToIdleSeconds         the default amount of time to live for an element from its last accessed or modified date
     * @param diskPersistent            whether to persist the cache to disk between JVM restarts
     * @param diskExpiryThreadIntervalSeconds
     *                                  how often to run the disk store expiry thread. A large number of 120 seconds plus is recommended
     * @param registeredEventListeners  a notification service. Optionally null, in which case a new one with no registered listeners will be created.
     * @param bootstrapCacheLoader      the BootstrapCacheLoader to use to populate the cache when it is first initialised. Null if none is required.
     * @param maxElementsOnDisk         the maximum number of Elements to allow on the disk. 0 means unlimited.
     * @param diskSpoolBufferSizeMB     the amount of memory to allocate the write buffer for puts to the DiskStore.
     * @param clearOnFlush              whether the MemoryStore should be cleared when {@link #flush flush()} is called on the cache
     * @since 1.6.0
     * @deprecated use {@link #Cache(CacheConfiguration, RegisteredEventListeners, BootstrapCacheLoader)} instead
     */
    @Deprecated
    public Cache(String name,
                 int maxElementsInMemory,
                 MemoryStoreEvictionPolicy memoryStoreEvictionPolicy,
                 boolean overflowToDisk,
                 String diskStorePath,
                 boolean eternal,
                 long timeToLiveSeconds,
                 long timeToIdleSeconds,
                 boolean diskPersistent,
                 long diskExpiryThreadIntervalSeconds,
                 RegisteredEventListeners registeredEventListeners,
                 BootstrapCacheLoader bootstrapCacheLoader,
                 int maxElementsOnDisk,
                 int diskSpoolBufferSizeMB,
                 boolean clearOnFlush) {

        this(new CacheConfiguration(name, maxElementsInMemory)
                    .memoryStoreEvictionPolicy(memoryStoreEvictionPolicy)
                    .overflowToDisk(overflowToDisk)
                    .diskStorePath(diskStorePath)
                    .eternal(eternal)
                    .timeToLiveSeconds(timeToLiveSeconds)
                    .timeToIdleSeconds(timeToIdleSeconds)
                    .diskPersistent(diskPersistent)
                    .diskExpiryThreadIntervalSeconds(diskExpiryThreadIntervalSeconds)
                    .maxElementsOnDisk(maxElementsOnDisk)
                    .diskSpoolBufferSizeMB(diskSpoolBufferSizeMB)
                    .clearOnFlush(clearOnFlush),
                registeredEventListeners,
                bootstrapCacheLoader);
    }

    /**
     * 1.7.0 Constructor
     * <p/>
     * The {@link net.sf.ehcache.config.ConfigurationFactory} and clients can create these.
     * <p/>
     * A client can specify their own settings here and pass the {@link Cache} object
     * into {@link CacheManager#addCache} to specify parameters other than the defaults.
     * <p/>
     * Only the CacheManager can initialise them.
     *
     * @param name                      the name of the cache. Note that "default" is a reserved name for the defaultCache.
     * @param maxElementsInMemory       the maximum number of elements in memory, before they are evicted
     * @param memoryStoreEvictionPolicy one of LRU, LFU and FIFO. Optionally null, in which case it will be set to LRU.
     * @param overflowToDisk            whether to use the disk store
     * @param diskStorePath             this parameter is ignored. CacheManager sets it using setter injection.
     * @param eternal                   whether the elements in the cache are eternal, i.e. never expire
     * @param timeToLiveSeconds         the default amount of time to live for an element from its creation date
     * @param timeToIdleSeconds         the default amount of time to live for an element from its last accessed or modified date
     * @param diskPersistent            whether to persist the cache to disk between JVM restarts
     * @param diskExpiryThreadIntervalSeconds
     *                                  how often to run the disk store expiry thread. A large number of 120 seconds plus is recommended
     * @param registeredEventListeners  a notification service. Optionally null, in which case a new one with no registered listeners will be created.
     * @param bootstrapCacheLoader      the BootstrapCacheLoader to use to populate the cache when it is first initialised. Null if none is required.
     * @param maxElementsOnDisk         the maximum number of Elements to allow on the disk. 0 means unlimited.
     * @param diskSpoolBufferSizeMB     the amount of memory to allocate the write buffer for puts to the DiskStore.
     * @param clearOnFlush              whether the MemoryStore should be cleared when {@link #flush flush()} is called on the cache
     * @param isTerracottaClustered     whether to cluster this cache with Terracotta
     * @param terracottaValueMode       either "SERIALIZATION" or "IDENTITY" mode, only used if isTerracottaClustered=true
     * @param terracottaCoherentReads   whether this cache should use coherent reads (usually should be true) unless optimizing for read-only
     * @since 1.7.0
     * @deprecated use {@link #Cache(CacheConfiguration, RegisteredEventListeners, BootstrapCacheLoader)} instead
     */
    @Deprecated
    public Cache(String name, int maxElementsInMemory, MemoryStoreEvictionPolicy memoryStoreEvictionPolicy, boolean overflowToDisk,
                 String diskStorePath, boolean eternal, long timeToLiveSeconds, long timeToIdleSeconds, boolean diskPersistent,
                 long diskExpiryThreadIntervalSeconds, RegisteredEventListeners registeredEventListeners,
                 BootstrapCacheLoader bootstrapCacheLoader, int maxElementsOnDisk, int diskSpoolBufferSizeMB, boolean clearOnFlush,
                 boolean isTerracottaClustered, String terracottaValueMode, boolean terracottaCoherentReads) {

        this(new CacheConfiguration(name, maxElementsInMemory)
                    .memoryStoreEvictionPolicy(memoryStoreEvictionPolicy)
                    .overflowToDisk(overflowToDisk)
                    .diskStorePath(diskStorePath)
                    .eternal(eternal)
                    .timeToLiveSeconds(timeToLiveSeconds)
                    .timeToIdleSeconds(timeToIdleSeconds)
                    .diskPersistent(diskPersistent)
                    .diskExpiryThreadIntervalSeconds(diskExpiryThreadIntervalSeconds)
                    .maxElementsOnDisk(maxElementsOnDisk)
                    .diskSpoolBufferSizeMB(diskSpoolBufferSizeMB)
                    .clearOnFlush(clearOnFlush)
                    .terracotta(new TerracottaConfiguration()
                        .clustered(isTerracottaClustered)
                        .valueMode(terracottaValueMode)
                        .coherentReads(terracottaCoherentReads)),
                registeredEventListeners,
                bootstrapCacheLoader);
    }

    /**
     * 2.0.0 Constructor
     * <p/>
     * The {@link net.sf.ehcache.config.ConfigurationFactory} and clients can create these.
     * <p/>
     * A client can specify their own settings here and pass the {@link Cache} object
     * into {@link CacheManager#addCache} to specify parameters other than the defaults.
     * <p/>
     * Only the CacheManager can initialise them.
     *
     * @param cacheConfiguration the configuration that should be used to create the cache with
     */
    public Cache(CacheConfiguration cacheConfiguration) {
        this(cacheConfiguration, null, null);
    }

    /**
     * 2.0.0 Constructor
     * <p/>
     * The {@link net.sf.ehcache.config.ConfigurationFactory} and clients can create these.
     * <p/>
     * A client can specify their own settings here and pass the {@link Cache} object
     * into {@link CacheManager#addCache} to specify parameters other than the defaults.
     * <p/>
     * Only the CacheManager can initialise them.
     *
     * @param cacheConfiguration the configuration that should be used to create the cache with
     * @param registeredEventListeners  a notification service. Optionally null, in which case a new one with no registered listeners will be created.
     * @param bootstrapCacheLoader      the BootstrapCacheLoader to use to populate the cache when it is first initialised. Null if none is required.
     */
    public Cache(CacheConfiguration cacheConfiguration,
                 RegisteredEventListeners registeredEventListeners,
                 BootstrapCacheLoader bootstrapCacheLoader) {
        changeStatus(Status.STATUS_UNINITIALISED);

       
        this.configuration = cacheConfiguration.clone();

        guid = createGuid();

        this.diskStorePath = cacheConfiguration.getDiskStorePath();

        if (registeredEventListeners == null) {
            this.registeredEventListeners = new RegisteredEventListeners(this);
        } else {
            this.registeredEventListeners = registeredEventListeners;
        }

        registeredCacheExtensions = new CopyOnWriteArrayList<CacheExtension>();
        registeredCacheLoaders = new CopyOnWriteArrayList<CacheLoader>();

        //initialize statistics
        liveCacheStatisticsData = new LiveCacheStatisticsWrapper(this);
        sampledCacheStatistics = new SampledCacheStatisticsWrapper();

        RegisteredEventListeners listeners = getCacheEventNotificationService();
        registerCacheListeners(configuration, listeners);
        registerCacheExtensions(configuration, this);

        if (null == bootstrapCacheLoader) {
            this.bootstrapCacheLoader = createBootstrapCacheLoader(configuration.getBootstrapCacheLoaderFactoryConfiguration());
        } else {
            this.bootstrapCacheLoader = bootstrapCacheLoader;
        }
        registerCacheLoaders(configuration, this);
        registerCacheWriter(configuration, this);
    }

    /**
     * A factory method to create a RegisteredEventListeners
     */
    private static void registerCacheListeners(CacheConfiguration cacheConfiguration,
                                                 RegisteredEventListeners registeredEventListeners) {
        List cacheEventListenerConfigurations = cacheConfiguration.getCacheEventListenerConfigurations();
        for (Object cacheEventListenerConfiguration : cacheEventListenerConfigurations) {
            CacheConfiguration.CacheEventListenerFactoryConfiguration factoryConfiguration =
                    (CacheConfiguration.CacheEventListenerFactoryConfiguration) cacheEventListenerConfiguration;
            CacheEventListener cacheEventListener = createCacheEventListener(factoryConfiguration);
            registeredEventListeners.registerListener(cacheEventListener);
        }
    }

    /**
     * A factory method to register cache extensions
     *
     * @param cacheConfiguration the cache configuration
     * @param cache              the cache
     */
    private static void registerCacheExtensions(CacheConfiguration cacheConfiguration, Ehcache cache) {
        List cacheExtensionConfigurations = cacheConfiguration.getCacheExtensionConfigurations();
        for (Object cacheExtensionConfiguration : cacheExtensionConfigurations) {
            CacheConfiguration.CacheExtensionFactoryConfiguration factoryConfiguration =
                    (CacheConfiguration.CacheExtensionFactoryConfiguration) cacheExtensionConfiguration;
            CacheExtension cacheExtension = createCacheExtension(factoryConfiguration, cache);
            cache.registerCacheExtension(cacheExtension);
        }
    }

    /**
     * A factory method to register cache Loaders
     *
     * @param cacheConfiguration the cache configuration
     * @param cache              the cache
     */
    private static void registerCacheLoaders(CacheConfiguration cacheConfiguration, Ehcache cache) {
        List cacheLoaderConfigurations = cacheConfiguration.getCacheLoaderConfigurations();
        for (Object cacheLoaderConfiguration : cacheLoaderConfigurations) {
            CacheConfiguration.CacheLoaderFactoryConfiguration factoryConfiguration =
                    (CacheConfiguration.CacheLoaderFactoryConfiguration) cacheLoaderConfiguration;
            CacheLoader cacheLoader = createCacheLoader(factoryConfiguration, cache);
            cache.registerCacheLoader(cacheLoader);
        }
    }

    /**
     * A factory method to register cache writers
     *
     * @param cacheConfiguration the cache configuration
     * @param cache              the cache
     */
    private static void registerCacheWriter(CacheConfiguration cacheConfiguration, Ehcache cache) {
        CacheWriterConfiguration config = cacheConfiguration.getCacheWriterConfiguration();
        if (config != null) {
            CacheWriter cacheWriter = createCacheWriter(config, cache);
            cache.registerCacheWriter(cacheWriter);
        }
    }


    /**
     * Tries to load the class specified otherwise defaults to null.
     *
     * @param factoryConfiguration
     */
    private static CacheEventListener createCacheEventListener(
            CacheConfiguration.CacheEventListenerFactoryConfiguration factoryConfiguration) {
        String className = null;
        CacheEventListener cacheEventListener = null;
        if (factoryConfiguration != null) {
            className = factoryConfiguration.getFullyQualifiedClassPath();
        }
        if (className == null) {
            LOG.debug("CacheEventListener factory not configured. Skipping...");
        } else {
            CacheEventListenerFactory factory = (CacheEventListenerFactory)
                    ClassLoaderUtil.createNewInstance(className);
            Properties properties =

                    PropertyUtil.parseProperties(factoryConfiguration.getProperties(),
                            factoryConfiguration.getPropertySeparator());
            cacheEventListener =
                    factory.createCacheEventListener(properties);
        }
        return cacheEventListener;
    }

    /**
     * Tries to load the class specified otherwise defaults to null.
     *
     * @param factoryConfiguration
     */
    private static CacheExtension createCacheExtension(
            CacheConfiguration.CacheExtensionFactoryConfiguration factoryConfiguration, Ehcache cache) {
        String className = null;
        CacheExtension cacheExtension = null;
        if (factoryConfiguration != null) {
            className = factoryConfiguration.getFullyQualifiedClassPath();
        }
        if (className == null) {
            LOG.debug("CacheExtension factory not configured. Skipping...");
        } else {
            CacheExtensionFactory factory = (CacheExtensionFactory) ClassLoaderUtil.createNewInstance(className);
            Properties properties = PropertyUtil.parseProperties(factoryConfiguration.getProperties(),
                    factoryConfiguration.getPropertySeparator());
            cacheExtension = factory.createCacheExtension(cache, properties);
        }
        return cacheExtension;
    }

    /**
     * Tries to load the class specified otherwise defaults to null.
     *
     * @param factoryConfiguration
     */
    private static CacheLoader createCacheLoader(
            CacheConfiguration.CacheLoaderFactoryConfiguration factoryConfiguration, Ehcache cache) {
        String className = null;
        CacheLoader cacheLoader = null;
        if (factoryConfiguration != null) {
            className = factoryConfiguration.getFullyQualifiedClassPath();
        }
        if (className == null) {
            LOG.debug("CacheLoader factory not configured. Skipping...");
        } else {
            CacheLoaderFactory factory = (CacheLoaderFactory) ClassLoaderUtil.createNewInstance(className);
            Properties properties = PropertyUtil.parseProperties(factoryConfiguration.getProperties(),
                    factoryConfiguration.getPropertySeparator());
            cacheLoader = factory.createCacheLoader(cache, properties);
        }
        return cacheLoader;
    }

    /**
     * Tries to load the class specified otherwise defaults to null.
     *
     * @param config
     */
    private static CacheWriter createCacheWriter(CacheWriterConfiguration config, Ehcache cache) {
        String className = null;
        CacheWriter cacheWriter = null;
        CacheWriterConfiguration.CacheWriterFactoryConfiguration factoryConfiguration = config.getCacheWriterFactoryConfiguration();
        if (factoryConfiguration != null) {
            className = factoryConfiguration.getFullyQualifiedClassPath();
        }
        if (null == className) {
            LOG.debug("CacheWriter factory not configured. Skipping...");
        } else {
            CacheWriterFactory factory = (CacheWriterFactory) ClassLoaderUtil.createNewInstance(className);
            Properties properties = PropertyUtil.parseProperties(factoryConfiguration.getProperties(),
                    factoryConfiguration.getPropertySeparator());
            if (null == properties) {
                properties = new Properties();
            }
            cacheWriter = factory.createCacheWriter(cache, properties);
        }
        return cacheWriter;
    }

    /**
     * Tries to load a BootstrapCacheLoader from the class specified.
     *
     * @return If there is none returns null.
     */
    private static final BootstrapCacheLoader createBootstrapCacheLoader(
            CacheConfiguration.BootstrapCacheLoaderFactoryConfiguration factoryConfiguration) throws CacheException {
        String className = null;
        BootstrapCacheLoader bootstrapCacheLoader = null;
        if (factoryConfiguration != null) {
            className = factoryConfiguration.getFullyQualifiedClassPath();
        }
        if (className == null || className.length() == 0) {
            LOG.debug("No BootstrapCacheLoaderFactory class specified. Skipping...");
        } else {
            BootstrapCacheLoaderFactory factory = (BootstrapCacheLoaderFactory)
                    ClassLoaderUtil.createNewInstance(className);
            Properties properties = PropertyUtil.parseProperties(factoryConfiguration.getProperties(),
                    factoryConfiguration.getPropertySeparator());
            return factory.createBootstrapCacheLoader(properties);
        }
        return bootstrapCacheLoader;
    }
    
    public TransactionManagerLookup getTransactionManagerLookup() {
       return transactionManagerLookup; 
    }
    
    public void setTransactionManagerLookup(TransactionManagerLookup lookup) {
        this.transactionManagerLookup = lookup;
    }

    /**
     * Newly created caches do not have a {@link net.sf.ehcache.store.MemoryStore} or a {@link net.sf.ehcache.store.DiskStore}.
     * <p/>
     * This method creates those and makes the cache ready to accept elements
     */
    public void initialise() {
        synchronized (this) {
            if (!status.equals(Status.STATUS_UNINITIALISED)) {
                throw new IllegalStateException("Cannot initialise the " + configuration.getName()
                        + " cache because its status is not STATUS_UNINITIALISED");
            }

            if (configuration.getMaxElementsInMemory() == 0) {

                LOG.warn("Cache: " + configuration.getName()
                        + " has a maxElementsInMemory of 0. It is strongly recommended to " +
                        "have a maximumSize of at least 1. Performance is halved by not using a MemoryStore.");

            }

            this.diskStore = createDiskStore();

            final Store memoryStore;
            if (isTerracottaClustered()) {
                memoryStore = cacheManager.createTerracottaStore(this);
                memoryStore.setCoherent(configuration.getTerracottaConfiguration().isCoherent());
            } else {
                if (useClassicLru && configuration.getMemoryStoreEvictionPolicy().equals(MemoryStoreEvictionPolicy.LRU)) {
                    memoryStore = new LruMemoryStore(this, diskStore);
                } else {
                    memoryStore = MemoryStore.create(this, diskStore);
                }
            }
            
<<<<<<< HEAD
=======
            if(configuration.isTransactional()) {
                if(!configuration.isTerracottaClustered() || configuration.getTerracottaConfiguration().getValueMode() == TerracottaConfiguration.ValueMode.IDENTITY) {
                    throw new CacheException("To be transactional, the cache needs to be Terracotta clustered in Serialization value mode");
                }
>>>>>>> 0b230d79

                TransactionManager txnManager = transactionManagerLookup.getTransactionManager();
                if(txnManager == null) {
                    throw new CacheException("You've configured cache " + cacheManager.getName() + "."
                                             + configuration.getName() + " to be transactional, but no TransactionManager could be found!");
                }
                EhcacheXAResource resource = cacheManager.createEhcacheXAResource(this, memoryStore, MemoryStore.create(this, diskStore), txnManager);
                this.memoryStore = new XATransactionalStore(resource);
            } else {
                this.memoryStore = memoryStore;
            }
            this.cacheWriterManager = configuration.getCacheWriterConfiguration().getWriteMode().createWriterManager(this);
            initialiseCacheWriterManager(false);

            changeStatus(Status.STATUS_ALIVE);
            initialiseRegisteredCacheExtensions();
            initialiseRegisteredCacheLoaders();
            initialiseRegisteredCacheWriter();

            // initialize live statistics
            // register to get notifications of
            // put/update/removeInternal/expiry/eviction
            getCacheEventNotificationService().registerListener(liveCacheStatisticsData);
            // set up default values
            liveCacheStatisticsData.setStatisticsAccuracy(Statistics.STATISTICS_ACCURACY_BEST_EFFORT);
            liveCacheStatisticsData.setStatisticsEnabled(true);

            // register the sampled cache statistics
            this.registerCacheUsageListener(sampledCacheStatistics);
        }

        if (LOG.isDebugEnabled()) {
            LOG.debug("Initialised cache: " + configuration.getName());
        }

        if (disabled) {
            LOG.warn("Cache: " + configuration.getName() + " is disabled because the " + NET_SF_EHCACHE_DISABLED
                    + " property was set to true. No elements will be added to the cache.");
        }
    }

    /**
     * The CacheWriterManager's initialisation can be deferred until an actual CacheWriter has been registered.
     * <p/>
     * This allows users to register a cache through XML in the cache manager and still specify the CacheWriter manually through Java code, possibly referencing local resources.
     *
     * @param imperative indicates whether it's imperative for the cache writer manager to be initialised before operations can continue
     * @throws CacheException when the CacheWriterManager couldn't be initialised but it was imperative to do so
     */
    private void initialiseCacheWriterManager(boolean imperative) throws CacheException {
        if (!cacheWriterManagerInitFlag.get()) {
            cacheWriterManagerInitLock.lock();
            try {
                if (!cacheWriterManagerInitFlag.get()) {
                    if (cacheWriterManager != null && registeredCacheWriter != null) {
                        cacheWriterManager.init(this);
                        cacheWriterManagerInitFlag.set(true);
                    } else if (imperative) {
                        throw new CacheException("Cache: " + configuration.getName() + " was being used with cache writer " +
                                "features, but it wasn't properly registered beforehand.");
                    }
                }
            } finally {
                cacheWriterManagerInitLock.unlock();
            }
        }
    }

    /**
     * {@inheritDoc}
     */
    public CacheWriterManager getWriterManager() {
        return cacheWriterManager;
    }

    /**
     * Creates a disk store when either:
     * <ol>
     * <li>overflowToDisk is enabled
     * <li>diskPersistent is enabled
     * </ol>
     *
     * @return the disk store
     */
    protected Store createDiskStore() {
        if (isDiskStore()) {
            return DiskStore.create(this, diskStorePath);
        } else {
            return null;
        }
    }

    /**
     * Whether this cache uses a disk store
     *
     * @return true if the cache either overflows to disk or is disk persistent
     */
    protected boolean isDiskStore() {
        return configuration.isOverflowToDisk() || configuration.isDiskPersistent();
    }

    /**
     * Indicates whether this cache is clustered by Terracotta
     *
     * @return {@code true} when the cache is clustered by Terracotta; or {@code false} otherwise
     */
    public boolean isTerracottaClustered() {
        return configuration.isTerracottaClustered();
    }

    /**
     * Bootstrap command. This must be called after the Cache is initialised, during
     * CacheManager initialisation. If loads are synchronous, they will complete before the CacheManager
     * initialise completes, otherwise they will happen in the background.
     */
    public void bootstrap() {
        if (!disabled && bootstrapCacheLoader != null) {
            bootstrapCacheLoader.load(this);
        }

    }

    private void changeStatus(Status status) {
        this.status = status;
    }


    /**
     * Put an element in the cache.
     * <p/>
     * Resets the access statistics on the element, which would be the case if it has previously been
     * gotten from a cache, and is now being put back.
     * <p/>
     * Also notifies the CacheEventListener that:
     * <ul>
     * <li>the element was put, but only if the Element was actually put.
     * <li>if the element exists in the cache, that an update has occurred, even if the element would be expired
     * if it was requested
     * </ul>
     * <p/>
     * Caches which use synchronous replication can throw RemoteCacheException here if the replication to the cluster fails.
     * This exception should be caught in those circumstances.
     *
     * @param element A cache Element. If Serializable it can fully participate in replication and the DiskStore. If it is
     *                <code>null</code> or the key is <code>null</code>, it is ignored as a NOOP.
     * @throws IllegalStateException if the cache is not {@link Status#STATUS_ALIVE}
     * @throws CacheException
     */
    public final void put(Element element) throws IllegalArgumentException, IllegalStateException,
            CacheException {
        put(element, false);
    }


    /**
     * Put an element in the cache.
     * <p/>
     * Resets the access statistics on the element, which would be the case if it has previously been
     * gotten from a cache, and is now being put back.
     * <p/>
     * Also notifies the CacheEventListener that:
     * <ul>
     * <li>the element was put, but only if the Element was actually put.
     * <li>if the element exists in the cache, that an update has occurred, even if the element would be expired
     * if it was requested
     * </ul>
     * Caches which use synchronous replication can throw RemoteCacheException here if the replication to the cluster fails.
     * This exception should be caught in those circumstances.
     *
     * @param element                     A cache Element. If Serializable it can fully participate in replication and the DiskStore. If it is
     *                                    <code>null</code> or the key is <code>null</code>, it is ignored as a NOOP.
     * @param doNotNotifyCacheReplicators whether the put is coming from a doNotNotifyCacheReplicators cache peer, in which case this put should not initiate a
     *                                    further notification to doNotNotifyCacheReplicators cache peers
     * @throws IllegalStateException    if the cache is not {@link Status#STATUS_ALIVE}
     * @throws IllegalArgumentException if the element is null
     */
    public final void put(Element element, boolean doNotNotifyCacheReplicators) throws IllegalArgumentException,
            IllegalStateException, CacheException {
        putInternal(element, doNotNotifyCacheReplicators, false);
    }

    /**
     * {@inheritDoc}
     */
    public void putWithWriter(Element element) throws IllegalArgumentException, IllegalStateException, CacheException {
        putInternal(element, false, true);
    }

    private void putInternal(Element element, boolean doNotNotifyCacheReplicators, boolean useCacheWriter) {
        if (useCacheWriter) {
            initialiseCacheWriterManager(true);
        }

        checkStatus();

        if (disabled) {
            return;
        }

        if (element == null) {
            if (doNotNotifyCacheReplicators) {

                LOG.debug("Element from replicated put is null. This happens because the element is a SoftReference" +
                        " and it has been collected. Increase heap memory on the JVM or set -Xms to be the same as " +
                        "-Xmx to avoid this problem.");

            }
            //nulls are ignored
            return;
        }


        if (element.getObjectKey() == null) {
            //nulls are ignored
            return;
        }

        element.resetAccessStatistics();
        boolean elementExists;
        Object key = element.getObjectKey();
        elementExists = isElementInMemory(key) || isElementOnDisk(key);
        if (elementExists) {
            element.updateUpdateStatistics();
        }
        applyDefaultsToElementWithoutLifespanSet(element);

        backOffIfDiskSpoolFull();

        if (useCacheWriter) {
            try {
                memoryStore.putWithWriter(element, cacheWriterManager);
                notifyPutInternalListeners(element, doNotNotifyCacheReplicators, elementExists);
            } catch (CacheWriterManagerException e) {
                if (configuration.getCacheWriterConfiguration().getNotifyListenersOnException()) {
                    notifyPutInternalListeners(element, doNotNotifyCacheReplicators, elementExists);
                }
                throw e.getCause();
            }
        } else {
            memoryStore.put(element);
            notifyPutInternalListeners(element, doNotNotifyCacheReplicators, elementExists);
        }
    }

    private void notifyPutInternalListeners(Element element, boolean doNotNotifyCacheReplicators, boolean elementExists) {
        if (elementExists) {
            registeredEventListeners.notifyElementUpdated(element, doNotNotifyCacheReplicators);
        } else {
            registeredEventListeners.notifyElementPut(element, doNotNotifyCacheReplicators);
        }
    }

    /**
     * wait outside of synchronized block so as not to block readers
     * If the disk store spool is full wait a short time to give it a chance to
     * catch up.
     * todo maybe provide a warning if this is continually happening or monitor via JMX
     */
    private void backOffIfDiskSpoolFull() {

        if (diskStore != null && diskStore.bufferFull()) {
            //back off to avoid OutOfMemoryError
            try {
                Thread.sleep(BACK_OFF_TIME_MILLIS);
            } catch (InterruptedException e) {
                //do not care if this happens
            }
        }
    }

    private void applyDefaultsToElementWithoutLifespanSet(Element element) {
        if (!element.isLifespanSet()) {
            element.setLifespanDefaults(TimeUtil.convertTimeToInt(configuration.getTimeToIdleSeconds()),
                    TimeUtil.convertTimeToInt(configuration.getTimeToLiveSeconds()),
                    configuration.isEternal());
        }
    }

    /**
     * Put an element in the cache, without updating statistics, or updating listeners. This is meant to be used
     * in conjunction with {@link #getQuiet}.
     * Synchronization is handled within the method.
     * <p/>
     * Caches which use synchronous replication can throw RemoteCacheException here if the replication to the cluster fails.
     * This exception should be caught in those circumstances.
     * <p/>
     *
     * @param element A cache Element. If Serializable it can fully participate in replication and the DiskStore. If it is
     *                <code>null</code> or the key is <code>null</code>, it is ignored as a NOOP.
     * @throws IllegalStateException    if the cache is not {@link Status#STATUS_ALIVE}
     * @throws IllegalArgumentException if the element is null
     */
    public final void putQuiet(Element element) throws IllegalArgumentException, IllegalStateException,
            CacheException {
        checkStatus();

        if (disabled) {
            return;
        }

        if (element == null || element.getObjectKey() == null) {
            //nulls are ignored
            return;
        }

        applyDefaultsToElementWithoutLifespanSet(element);

        memoryStore.put(element);
    }

    /**
     * Gets an element from the cache. Updates Element Statistics
     * <p/>
     * Note that the Element's lastAccessTime is always the time of this get.
     * Use {@link #getQuiet(Object)} to peak into the Element to see its last access time with get
     * <p/>
     * Synchronization is handled within the method.
     *
     * @param key a serializable value. Null keys are not stored so get(null) always returns null
     * @return the element, or null, if it does not exist.
     * @throws IllegalStateException if the cache is not {@link Status#STATUS_ALIVE}
     * @see #isExpired
     */
    public final Element get(Serializable key) throws IllegalStateException, CacheException {
        return get((Object) key);
    }


    /**
     * Gets an element from the cache. Updates Element Statistics
     * <p/>
     * Note that the Element's lastAccessTime is always the time of this get.
     * Use {@link #getQuiet(Object)} to peak into the Element to see its last access time with get
     * <p/>
     * Synchronization is handled within the method.
     *
     * @param key an Object value
     * @return the element, or null, if it does not exist.
     * @throws IllegalStateException if the cache is not {@link Status#STATUS_ALIVE}
     * @see #isExpired
     * @since 1.2
     */
    public final Element get(Object key) throws IllegalStateException, CacheException {
        checkStatus();

        if (disabled) {
            return null;
        }

        Element element;
        long start = System.currentTimeMillis();

        element = searchInMemoryStore(key, true, true);
        if (element == null && isDiskStore()) {
            element = searchInDiskStore(key, true, true);
        }
        if (element == null) {
            liveCacheStatisticsData.cacheMissNotFound();
            if (LOG.isDebugEnabled()) {
                LOG.debug(configuration.getName() + " cache - Miss");
            }
        }
        //todo is this expensive. Maybe ditch.
        long end = System.currentTimeMillis();
        liveCacheStatisticsData.addGetTimeMillis(end - start);
        return element;
    }

    /**
     * This method will return, from the cache, the Element associated with the argument "key".
     * <p/>
     * If the Element is not in the cache, the associated cache loader will be called. That is either the CacheLoader passed in, or if null,
     * the one associated with the cache. If both are null, no load is performed and null is returned.
     * <p/>
     * If the loader decides to assign a null value to the Element, an Element with a null value is created and stored in the cache.
     * <p/>
     * Because this method may take a long time to complete, it is not synchronized. The underlying cache operations
     * are synchronized.
     *
     * @param key            key whose associated value is to be returned.
     * @param loader         the override loader to use. If null, the cache's default loader will be used
     * @param loaderArgument an argument to pass to the CacheLoader.
     * @return an element if it existed or could be loaded, otherwise null
     * @throws CacheException
     */
    public Element getWithLoader(Object key, CacheLoader loader, Object loaderArgument) throws CacheException {

        Element element = get(key);
        if (element != null) {
            return element;
        }

        if (registeredCacheLoaders.size() == 0 && loader == null) {
            return null;
        }

        try {
            //check again in case the last thread loaded it
            element = getQuiet(key);
            if (element != null) {
                return element;
            }
            Future future = asynchronousLoad(key, loader, loaderArgument);
            //wait for result
            future.get();
        } catch (Exception e) {
            throw new CacheException("Exception on load for key " + key, e);
        }
        return getQuiet(key);
    }

    /**
     * The load method provides a means to "pre load" the cache. This method will, asynchronously, load the specified
     * object into the cache using the associated CacheLoader. If the object already exists in the cache, no action is
     * taken. If no loader is associated with the object, no object will be loaded into the cache. If a problem is
     * encountered during the retrieving or loading of the object, an exception should be logged. If the "arg" argument
     * is set, the arg object will be passed to the CacheLoader.load method. The cache will not dereference the object.
     * If no "arg" value is provided a null will be passed to the load method. The storing of null values in the cache
     * is permitted, however, the get method will not distinguish returning a null stored in the cache and not finding
     * the object in the cache. In both cases a null is returned.
     * <p/>
     * The Ehcache native API provides similar functionality to loaders using the
     * decorator {@link net.sf.ehcache.constructs.blocking.SelfPopulatingCache}
     *
     * @param key key whose associated value to be loaded using the associated CacheLoader if this cache doesn't contain it.
     * @throws CacheException
     */
    public void load(final Object key) throws CacheException {
        if (registeredCacheLoaders.size() == 0) {

            LOG.debug("The CacheLoader is null. Returning.");
            return;
        }

        boolean existsOnCall = isKeyInCache(key);
        if (existsOnCall) {

            LOG.debug("The key {} exists in the cache. Returning.", key);
            return;
        }

        asynchronousLoad(key, null, null);
    }

    /**
     * The getAll method will return, from the cache, a Map of the objects associated with the Collection of keys in argument "keys".
     * If the objects are not in the cache, the associated cache loader will be called. If no loader is associated with an object,
     * a null is returned. If a problem is encountered during the retrieving or loading of the objects, an exception will be thrown.
     * If the "arg" argument is set, the arg object will be passed to the CacheLoader.loadAll method. The cache will not dereference
     * the object. If no "arg" value is provided a null will be passed to the loadAll method. The storing of null values in the cache
     * is permitted, however, the get method will not distinguish returning a null stored in the cache and not finding the object in
     * the cache. In both cases a null is returned.
     * <p/>
     * <p/>
     * Note. If the getAll exceeds the maximum cache size, the returned map will necessarily be less than the number specified.
     * <p/>
     * Because this method may take a long time to complete, it is not synchronized. The underlying cache operations
     * are synchronized.
     * <p/>
     * The constructs package provides similar functionality using the
     * decorator {@link net.sf.ehcache.constructs.blocking.SelfPopulatingCache}
     *
     * @param keys           a collection of keys to be returned/loaded
     * @param loaderArgument an argument to pass to the CacheLoader.
     * @return a Map populated from the Cache. If there are no elements, an empty Map is returned.
     * @throws CacheException
     */
    public Map getAllWithLoader(Collection keys, Object loaderArgument) throws CacheException {
        if (keys == null) {
            return new HashMap(0);
        }
        Map<Object, Object> map = new HashMap<Object, Object>(keys.size());

        List<Object> missingKeys = new ArrayList<Object>(keys.size());

        if (registeredCacheLoaders.size() > 0) {
            Object key = null;
            try {
                map = new HashMap<Object, Object>(keys.size());

                for (Object key1 : keys) {
                    key = key1;

                    if (isKeyInCache(key)) {
                        Element element = get(key);
                        if (element != null) {
                            map.put(key, element.getObjectValue());
                        } else {
                            map.put(key, null);
                        }
                    } else {
                        missingKeys.add(key);
                    }
                }

                //now load everything that's missing.
                Future future = asynchronousLoadAll(missingKeys, loaderArgument);
                future.get();


                for (Object missingKey : missingKeys) {
                    key = missingKey;
                    Element element = get(key);
                    if (element != null) {
                        map.put(key, element.getObjectValue());
                    } else {
                        map.put(key, null);
                    }
                }

            } catch (InterruptedException e) {
                throw new CacheException(e.getMessage() + " for key " + key, e);
            } catch (ExecutionException e) {
                throw new CacheException(e.getMessage() + " for key " + key, e);
            }
        } else {
            for (Object key : keys) {
                Element element = get(key);
                if (element != null) {
                    map.put(key, element.getObjectValue());
                } else {
                    map.put(key, null);
                }
            }
        }
        return map;
    }


    /**
     * The loadAll method provides a means to "pre load" objects into the cache. This method will, asynchronously, load
     * the specified objects into the cache using the associated cache loader(s). If the an object already exists in the
     * cache, no action is taken. If no loader is associated with the object, no object will be loaded into the cache.
     * If a problem is encountered during the retrieving or loading of the objects, an exception (to be defined)
     * should be logged. The getAll method will return, from the cache, a Map of the objects associated with the
     * Collection of keys in argument "keys". If the objects are not in the cache, the associated cache loader will be
     * called. If no loader is associated with an object, a null is returned. If a problem is encountered during the
     * retrieving or loading of the objects, an exception (to be defined) will be thrown. If the "arg" argument is set,
     * the arg object will be passed to the CacheLoader.loadAll method. The cache will not dereference the object.
     * If no "arg" value is provided a null will be passed to the loadAll method.
     * <p/>
     * keys - collection of the keys whose associated values to be loaded into this cache by using the associated
     * CacheLoader if this cache doesn't contain them.
     * <p/>
     * The Ehcache native API provides similar functionality to loaders using the
     * decorator {@link net.sf.ehcache.constructs.blocking.SelfPopulatingCache}
     */
    public void loadAll(final Collection keys, final Object argument) throws CacheException {

        if (registeredCacheLoaders.size() == 0) {

            LOG.debug("The CacheLoader is null. Returning.");
            return;
        }
        if (keys == null) {
            return;
        }
        asynchronousLoadAll(keys, argument);
    }

    /**
     * Gets an element from the cache, without updating Element statistics. Cache statistics are
     * still updated. Listeners are not called.
     * <p/>
     *
     * @param key a serializable value
     * @return the element, or null, if it does not exist.
     * @throws IllegalStateException if the cache is not {@link Status#STATUS_ALIVE}
     * @see #isExpired
     */
    public final Element getQuiet(Serializable key) throws IllegalStateException, CacheException {
        return getQuiet((Object) key);
    }

    /**
     * Gets an element from the cache, without updating Element statistics. Cache statistics are
     * not updated.
     * <p/>
     * Listeners are not called.
     *
     * @param key a serializable value
     * @return the element, or null, if it does not exist.
     * @throws IllegalStateException if the cache is not {@link Status#STATUS_ALIVE}
     * @see #isExpired
     * @since 1.2
     */
    public final Element getQuiet(Object key) throws IllegalStateException, CacheException {
        checkStatus();
        Element element;

        element = searchInMemoryStore(key, false, false);
        if (element == null && isDiskStore()) {
            element = searchInDiskStore(key, false, false);
        }
        return element;
    }

    /**
     * Returns a list of all element keys in the cache, whether or not they are expired.
     * <p/>
     * The returned keys are unique and can be considered a set.
     * <p/>
     * The List returned is not live. It is a copy.
     * <p/>
     * The time taken is O(n). On a single CPU 1.8Ghz P4, approximately 8ms is required
     * for each 1000 entries.
     *
     * @return a list of {@link Object} keys
     * @throws IllegalStateException if the cache is not {@link Status#STATUS_ALIVE}
     */
    public final List getKeys() throws IllegalStateException, CacheException {
        checkStatus();
        /* An element with the same key can exist in both the memory store and the
            disk store at the same time. Because the memory store is always searched first
            these duplicates do not cause problems when getting elements/

            This method removes these duplicates before returning the list of keys*/
        List<Object> allKeyList = new ArrayList<Object>();
        List<Object> keyList = Arrays.asList(memoryStore.getKeyArray());
        allKeyList.addAll(keyList);
        if (isDiskStore()) {
            Set<Object> allKeys = new HashSet<Object>();
            //within the store keys will be unique
            allKeys.addAll(keyList);
            Object[] diskKeys = diskStore.getKeyArray();
            for (Object diskKey : diskKeys) {
                if (allKeys.add(diskKey)) {
                    //Unique, so add it to the list
                    allKeyList.add(diskKey);
                }
            }
        }
        return allKeyList;
    }

    /**
     * Returns a list of all element keys in the cache. Only keys of non-expired
     * elements are returned.
     * <p/>
     * The returned keys are unique and can be considered a set.
     * <p/>
     * The List returned is not live. It is a copy.
     * <p/>
     * The time taken is O(n), where n is the number of elements in the cache. On
     * a 1.8Ghz P4, the time taken is approximately 200ms per 1000 entries. This method
     * is not synchronized, because it relies on a non-live list returned from {@link #getKeys()}
     * , which is synchronised, and which takes 8ms per 1000 entries. This way
     * cache liveness is preserved, even if this method is very slow to return.
     * <p/>
     * Consider whether your usage requires checking for expired keys. Because
     * this method takes so long, depending on cache settings, the list could be
     * quite out of date by the time you get it.
     *
     * @return a list of {@link Object} keys
     * @throws IllegalStateException if the cache is not {@link Status#STATUS_ALIVE}
     */
    public final List getKeysWithExpiryCheck() throws IllegalStateException, CacheException {
        List allKeyList = getKeys();
        //removeInternal keys of expired elements
        ArrayList<Object> nonExpiredKeys = new ArrayList<Object>(allKeyList.size());
        int allKeyListSize = allKeyList.size();
        for (int i = 0; i < allKeyListSize; i++) {
            Object key = allKeyList.get(i);
            Element element = getQuiet(key);
            if (element != null) {
                nonExpiredKeys.add(key);
            }
        }
        nonExpiredKeys.trimToSize();
        return nonExpiredKeys;
    }


    /**
     * Returns a list of all elements in the cache, whether or not they are expired.
     * <p/>
     * The returned keys are not unique and may contain duplicates. If the cache is only
     * using the memory store, the list will be unique. If the disk store is being used
     * as well, it will likely contain duplicates, because of the internal store design.
     * <p/>
     * The List returned is not live. It is a copy.
     * <p/>
     * The time taken is O(log n). On a single CPU 1.8Ghz P4, approximately 6ms is required
     * for 1000 entries and 36 for 50000.
     * <p/>
     * This is the fastest getKeys method
     *
     * @return a list of {@link Object} keys
     * @throws IllegalStateException if the cache is not {@link Status#STATUS_ALIVE}
     */
    public final List getKeysNoDuplicateCheck() throws IllegalStateException {
        checkStatus();
        ArrayList<Object> allKeys = new ArrayList<Object>();
        List<Object> memoryKeySet = Arrays.asList(memoryStore.getKeyArray());
        allKeys.addAll(memoryKeySet);
        if (isDiskStore()) {
            List<Object> diskKeySet = Arrays.asList(diskStore.getKeyArray());
            allKeys.addAll(diskKeySet);
        }
        return allKeys;
    }

    private Element searchInMemoryStore(Object key, boolean updateStatistics, boolean notifyListeners) {
        Element element;
        if (updateStatistics) {
            element = memoryStore.get(key);
        } else {
            element = memoryStore.getQuiet(key);
        }

        if (element != null) {
            if (isExpired(element)) {
                if (LOG.isDebugEnabled()) {
                    LOG.debug(configuration.getName() + " Memory cache hit, but element expired");
                }
                if (updateStatistics) {
                    liveCacheStatisticsData.cacheMissExpired();
                }
                removeInternal(key, true, notifyListeners, false, false);
                element = null;
            } else {
                if (updateStatistics) {
                    element.updateAccessStatistics();
                    if (LOG.isDebugEnabled()) {
                        LOG.debug(getName() + "Cache: " + getName() + "MemoryStore hit for " + key);
                    }

                    liveCacheStatisticsData.cacheHitInMemory();
                }
            }
        } else if (LOG.isDebugEnabled()) {
            LOG.debug(getName() + "Cache: " + getName() + "MemoryStore miss for " + key);
        }
        return element;
    }

    private Element searchInDiskStore(Object key, boolean updateStatistics, boolean notifyListeners) {
        if (!(key instanceof Serializable)) {
            return null;
        }
        Serializable serializableKey = (Serializable) key;
        Element element;
        if (updateStatistics) {
            element = diskStore.get(serializableKey);
        } else {
            element = diskStore.getQuiet(serializableKey);
        }
        if (element != null) {
            if (isExpired(element)) {
                if (LOG.isDebugEnabled()) {
                    LOG.debug(configuration.getName() + " cache - Disk Store hit, but element expired");
                }
                liveCacheStatisticsData.cacheMissExpired();
                removeInternal(key, true, notifyListeners, false, false);
                element = null;
            } else {
                if (updateStatistics) {
                    element.updateAccessStatistics();
                }
                liveCacheStatisticsData.cacheHitOnDisk();
                //Put the item back into memory to preserve policies in the memory store and to save updated statistics
                //todo - maybe make the DiskStore a one-way evict. i.e. Do not replace See testGetSpeedMostlyDisk for speed comp.
                memoryStore.put(element);
            }
        }
        return element;
    }

    /**
     * Removes an {@link Element} from the Cache. This also removes it from any
     * stores it may be in.
     * <p/>
     * Also notifies the CacheEventListener after the element was removed.
     * <p/>
     * Synchronization is handled within the method.
     * <p/>
     * Caches which use synchronous replication can throw RemoteCacheException here if the replication to the cluster fails.
     * This exception should be caught in those circumstances.
     *
     * @param key the element key to operate on
     * @return true if the element was removed, false if it was not found in the cache
     * @throws IllegalStateException if the cache is not {@link Status#STATUS_ALIVE}
     */
    public final boolean remove(Serializable key) throws IllegalStateException {
        return remove((Object) key);
    }

    /**
     * Removes an {@link Element} from the Cache. This also removes it from any
     * stores it may be in.
     * <p/>
     * Also notifies the CacheEventListener after the element was removed, but only if an Element
     * with the key actually existed.
     * <p/>
     * Synchronization is handled within the method.
     * <p/>
     * Caches which use synchronous replication can throw RemoteCacheException here if the replication to the cluster fails.
     * This exception should be caught in those circumstances.
     * <p/>
     *
     * @param key the element key to operate on
     * @return true if the element was removed, false if it was not found in the cache
     * @throws IllegalStateException if the cache is not {@link Status#STATUS_ALIVE}
     * @since 1.2
     */
    public final boolean remove(Object key) throws IllegalStateException {
        return remove(key, false);
    }


    /**
     * Removes an {@link Element} from the Cache. This also removes it from any
     * stores it may be in.
     * <p/>
     * Also notifies the CacheEventListener after the element was removed, but only if an Element
     * with the key actually existed.
     * <p/>
     * Synchronization is handled within the method.
     * <p/>
     * Caches which use synchronous replication can throw RemoteCacheException here if the replication to the cluster fails.
     * This exception should be caught in those circumstances.
     *
     * @param key                         the element key to operate on
     * @param doNotNotifyCacheReplicators whether the put is coming from a doNotNotifyCacheReplicators cache peer, in which case this put should not initiate a
     *                                    further notification to doNotNotifyCacheReplicators cache peers
     * @return true if the element was removed, false if it was not found in the cache
     * @throws IllegalStateException if the cache is not {@link Status#STATUS_ALIVE}
     */
    public final boolean remove(Serializable key, boolean doNotNotifyCacheReplicators) throws IllegalStateException {
        return remove((Object) key, doNotNotifyCacheReplicators);
    }

    /**
     * Removes an {@link Element} from the Cache. This also removes it from any
     * stores it may be in.
     * <p/>
     * Also notifies the CacheEventListener after the element was removed, but only if an Element
     * with the key actually existed.
     * <p/>
     * Synchronization is handled within the method.
     *
     * @param key                         the element key to operate on
     * @param doNotNotifyCacheReplicators whether the put is coming from a doNotNotifyCacheReplicators cache peer, in which case this put should not initiate a
     *                                    further notification to doNotNotifyCacheReplicators cache peers
     * @return true if the element was removed, false if it was not found in the cache
     * @throws IllegalStateException if the cache is not {@link Status#STATUS_ALIVE}
     */
    public final boolean remove(Object key, boolean doNotNotifyCacheReplicators) throws IllegalStateException {
        return removeInternal(key, false, true, doNotNotifyCacheReplicators, false);
    }

    /**
     * Removes an {@link Element} from the Cache, without notifying listeners. This also removes it from any
     * stores it may be in.
     * <p/>
     * Listeners are not called.
     *
     * @param key the element key to operate on
     * @return true if the element was removed, false if it was not found in the cache
     * @throws IllegalStateException if the cache is not {@link Status#STATUS_ALIVE}
     */
    public final boolean removeQuiet(Serializable key) throws IllegalStateException {
        return removeInternal(key, false, false, false, false);
    }

    /**
     * Removes an {@link Element} from the Cache, without notifying listeners. This also removes it from any
     * stores it may be in.
     * <p/>
     * Listeners are not called.
     * <p/>
     * Caches which use synchronous replication can throw RemoteCacheException here if the replication to the cluster fails.
     * This exception should be caught in those circumstances.
     *
     * @param key the element key to operate on
     * @return true if the element was removed, false if it was not found in the cache
     * @throws IllegalStateException if the cache is not {@link Status#STATUS_ALIVE}
     * @since 1.2
     */
    public final boolean removeQuiet(Object key) throws IllegalStateException {
        return removeInternal(key, false, false, false, false);
    }

    /**
     * {@inheritDoc}
     */
    public boolean removeWithWriter(Object key) throws IllegalStateException {
        return removeInternal(key, false, true, false, true);
    }

    /**
     * Removes or expires an {@link Element} from the Cache after an attempt to get it determined that it should be expired.
     * This also removes it from any stores it may be in.
     * <p/>
     * Also notifies the CacheEventListener after the element has expired, but only if an Element
     * with the key actually existed.
     * <p/>
     * Synchronization is handled within the method.
     * <p/>
     * If a remove was called, listeners are notified, regardless of whether the element existed or not.
     * This allows distributed cache listeners to remove elements from a cluster regardless of whether they
     * existed locally.
     * <p/>
     * Caches which use synchronous replication can throw RemoteCacheException here if the replication to the cluster fails.
     * This exception should be caught in those circumstances.
     *
     * @param key                         the element key to operate on
     * @param expiry                      if the reason this method is being called is to expire the element
     * @param notifyListeners             whether to notify listeners
     * @param doNotNotifyCacheReplicators whether not to notify cache replicators
     * @param useCacheWriter              if the element should else be removed from the cache writer
     * @return true if the element was removed, false if it was not found in the cache
     * @throws IllegalStateException if the cache is not {@link Status#STATUS_ALIVE}
     */
    private boolean removeInternal(Object key, boolean expiry, boolean notifyListeners,
                           boolean doNotNotifyCacheReplicators, boolean useCacheWriter)
            throws IllegalStateException {

        if (useCacheWriter) {
            initialiseCacheWriterManager(true);
        }

        checkStatus();
        Element elementFromMemoryStore = null;
        Element elementFromDiskStore = null;

        if (useCacheWriter) {
            try {
                elementFromMemoryStore = memoryStore.removeWithWriter(key, cacheWriterManager);
            } catch (CacheWriterManagerException e) {
                if (configuration.getCacheWriterConfiguration().getNotifyListenersOnException()) {
                    notifyRemoveInternalListeners(key, expiry, notifyListeners, doNotNotifyCacheReplicators,
                            elementFromMemoryStore, elementFromDiskStore);
                }
                throw e.getCause();
            }
        } else {
            elementFromMemoryStore = memoryStore.remove(key);
        }

        // TODO check if it might not makes sense to reverse the memory store and disk store removal to have predictable
        // remove operations in case a CacheWriterManagerException occurs

        //could have been removed from both places, if there are two copies in the cache
        if (isDiskStore()) {
            if ((key instanceof Serializable)) {
                Serializable serializableKey = (Serializable) key;
                elementFromDiskStore = diskStore.remove(serializableKey);
            }

        }

        return notifyRemoveInternalListeners(key, expiry, notifyListeners, doNotNotifyCacheReplicators,
                elementFromMemoryStore, elementFromDiskStore);
    }

    private boolean notifyRemoveInternalListeners(Object key, boolean expiry, boolean notifyListeners, boolean doNotNotifyCacheReplicators,
                                                  Element elementFromMemoryStore, Element elementFromDiskStore) {
        boolean removed = false;
        boolean removeNotified = false;

        //Elements may be in both places. Always notify the MemoryStore version if there are two
        if (elementFromMemoryStore != null) {
            if (expiry) {
                //always notify expire which is lazy regardless of the removeQuiet
                registeredEventListeners.notifyElementExpiry(elementFromMemoryStore, doNotNotifyCacheReplicators);
            } else if (notifyListeners) {
                removeNotified = true;
                registeredEventListeners.notifyElementRemoved(elementFromMemoryStore, doNotNotifyCacheReplicators);
            }
            removed = true;
        } else if (elementFromDiskStore != null) {
            if (expiry) {
                registeredEventListeners.notifyElementExpiry(elementFromDiskStore, doNotNotifyCacheReplicators);
            } else if (notifyListeners) {
                removeNotified = true;
                registeredEventListeners.notifyElementRemoved(elementFromDiskStore, doNotNotifyCacheReplicators);
            }
            removed = true;
        }

        //If we are trying to remove an element which does not exist locally, we should still notify so that
        //cluster invalidations work.
        if (notifyListeners && !expiry && !removeNotified) {
            Element syntheticElement = new Element(key, null);
            registeredEventListeners.notifyElementRemoved(syntheticElement, doNotNotifyCacheReplicators);
        }

        return removed;
    }

    /**
     * Removes all cached items.
     * Synchronization is handled within the method.
     * <p/>
     * Caches which use synchronous replication can throw RemoteCacheException here if the replication to the cluster fails.
     * This exception should be caught in those circumstances.
     *
     * @throws IllegalStateException if the cache is not {@link Status#STATUS_ALIVE}
     */
    public void removeAll() throws IllegalStateException, CacheException {
        removeAll(false);
    }


    /**
     * Removes all cached items.
     * Synchronization is handled within the method.
     * <p/>
     * Caches which use synchronous replication can throw RemoteCacheException here if the replication to the cluster fails.
     * This exception should be caught in those circumstances.
     *
     * @throws IllegalStateException if the cache is not {@link Status#STATUS_ALIVE}
     */
    public void removeAll(boolean doNotNotifyCacheReplicators) throws IllegalStateException, CacheException {
        checkStatus();
        memoryStore.removeAll();
        if (isDiskStore()) {
            diskStore.removeAll();
        }
        registeredEventListeners.notifyRemoveAll(doNotNotifyCacheReplicators);
    }

    /**
     * Starts an orderly shutdown of the Cache. Steps are:
     * <ol>
     * <li>Completes any outstanding CacheLoader loads.
     * <li>Completes any outstanding CacheWriter operations.
     * <li>Disposes any cache extensions.
     * <li>Disposes any cache event listeners. The listeners normally complete, so for example distributed caching operations will complete.
     * <li>Flushes all cache items from memory to the disk store, if any
     * <li>changes status to shutdown, so that any cache operations after this point throw IllegalStateException
     * </ol>
     * This method should be invoked only by CacheManager, as a cache's lifecycle is bound into that of it's cache manager.
     *
     * @throws IllegalStateException if the cache is already {@link Status#STATUS_SHUTDOWN}
     */
    public synchronized void dispose() throws IllegalStateException {
        checkStatusNotDisposed();

        if (executorService != null) {
            executorService.shutdown();
        }

        disposeRegisteredCacheExtensions();
        disposeRegisteredCacheLoaders();
        disposeRegisteredCacheWriter();
        registeredEventListeners.dispose();

        if (cacheWriterManager != null) {
            cacheWriterManager.dispose();
        }

        if (memoryStore != null) {
            memoryStore.dispose();
        }
        if (diskStore != null) {
            diskStore.dispose();
        }
        changeStatus(Status.STATUS_SHUTDOWN);
    }

    private void initialiseRegisteredCacheExtensions() {
        for (CacheExtension cacheExtension : registeredCacheExtensions) {
            cacheExtension.init();
        }
    }

    private void disposeRegisteredCacheExtensions() {
        for (CacheExtension cacheExtension : registeredCacheExtensions) {
            cacheExtension.dispose();
        }
    }

    private void initialiseRegisteredCacheLoaders() {
        for (CacheLoader cacheLoader : registeredCacheLoaders) {
            cacheLoader.init();
        }
    }

    private void disposeRegisteredCacheLoaders() {
        for (CacheLoader cacheLoader : registeredCacheLoaders) {
            cacheLoader.dispose();
        }
    }

    private void initialiseRegisteredCacheWriter() {
        CacheWriter writer = registeredCacheWriter;
        if (writer != null) {
            writer.init();
        }
    }

    private void disposeRegisteredCacheWriter() {
        CacheWriter writer = registeredCacheWriter;
        if (writer != null) {
            writer.dispose();
        }
    }

    /**
     * Gets the cache configuration this cache was created with.
     * <p/>
     * Things like listeners that are added dynamically are excluded.
     */
    public CacheConfiguration getCacheConfiguration() {
        return configuration;
    }


    /**
     * Flushes all cache items from memory to the disk store, and from the DiskStore to disk.
     *
     * @throws IllegalStateException if the cache is not {@link Status#STATUS_ALIVE}
     */
    public final synchronized void flush() throws IllegalStateException, CacheException {
        checkStatus();
        try {
            memoryStore.flush();
            if (isDiskStore()) {
                diskStore.flush();
            }
        } catch (IOException e) {
            throw new CacheException("Unable to flush cache: " + configuration.getName()
                    + ". Initial cause was " + e.getMessage(), e);
        }
    }

    /**
     * Gets the size of the cache. This is a subtle concept. See below.
     * <p/>
     * The size is the number of {@link Element}s in the {@link MemoryStore}
     * plus the number of {@link Element}s in the {@link DiskStore}. However, if
     * the cache is Terracotta clustered, the underlying store has a coherent
     * view of the all the elements in the cache and doesn't have to be
     * aggregated from an underlying {@code MemoryStore} and {@code DiskStore}.
     * <p/>
     * This number is the actual number of elements, including expired elements
     * that have not been removed.
     * <p/>
     * Expired elements are removed from the the memory store when getting an
     * expired element, or when attempting to spool an expired element to disk.
     * <p/>
     * Expired elements are removed from the disk store when getting an expired
     * element, or when the expiry thread runs, which is once every five
     * minutes.
     * <p/>
     * To get an exact size, which would exclude expired elements, use
     * {@link #getKeysWithExpiryCheck()}.size(), although see that method for
     * the approximate time that would take.
     * <p/>
     * To get a very fast result, use {@link #getKeysNoDuplicateCheck()}.size().
     * If the disk store is being used, there will be some duplicates.
     *
     * @return The size value
     * @throws IllegalStateException if the cache is not {@link Status#STATUS_ALIVE}
     */
    public final int getSize() throws IllegalStateException, CacheException {
        checkStatus();

        if (memoryStore.isCacheCoherent()) {
            return memoryStore.getTerracottaClusteredSize();
        } else {
            /* The memory store and the disk store can simultaneously contain elements with the same key
                Cache size is the size of the union of the two key sets.*/
            return getKeys().size();
        }
    }

    /**
     * {@inheritDoc}
     */
    public int getSizeBasedOnAccuracy(int statisticsAccuracy)
            throws IllegalStateException, CacheException {
        if (statisticsAccuracy == Statistics.STATISTICS_ACCURACY_BEST_EFFORT) {
            return getSize();
        } else if (statisticsAccuracy == Statistics.STATISTICS_ACCURACY_GUARANTEED) {
            return getKeysWithExpiryCheck().size();
        } else if (statisticsAccuracy == Statistics.STATISTICS_ACCURACY_NONE) {
            return getKeysNoDuplicateCheck().size();
        }
        throw new IllegalArgumentException("Unknown statistics accuracy: "
                + statisticsAccuracy);
    }

    /**
     * Gets the size of the memory store for this cache. This method relies on calculating
     * Serialized sizes. If the Element values are not Serializable they will show as zero.
     * <p/>
     * Warning: This method can be very expensive to run. Allow approximately 1 second
     * per 1MB of entries. Running this method could create liveness problems
     * because the object lock is held for a long period
     * <p/>
     *
     * @return the approximate size of the memory store in bytes
     * @throws IllegalStateException
     */
    public final long calculateInMemorySize() throws IllegalStateException, CacheException {
        checkStatus();
        return memoryStore.getSizeInBytes();
    }


    /**
     * Returns the number of elements in the memory store.
     *
     * @return the number of elements in the memory store
     * @throws IllegalStateException if the cache is not {@link Status#STATUS_ALIVE}
     */
    public final long getMemoryStoreSize() throws IllegalStateException {
        checkStatus();
        return memoryStore.getSize();
    }

    /**
     * Returns the number of elements in the disk store.
     *
     * @return the number of elements in the disk store.
     * @throws IllegalStateException if the cache is not {@link Status#STATUS_ALIVE}
     */
    public final int getDiskStoreSize() throws IllegalStateException {
        checkStatus();
        if (isTerracottaClustered()) {
            return memoryStore.getTerracottaClusteredSize();
        }
        if (isDiskStore()) {
            return diskStore.getSize();
        } else {
            return 0;
        }
    }

    /**
     * Gets the status attribute of the Cache.
     *
     * @return The status value from the Status enum class
     */
    public final Status getStatus() {
        return status;
    }


    private void checkStatus() throws IllegalStateException {
        if (!status.equals(Status.STATUS_ALIVE)) {
            throw new IllegalStateException("The " + configuration.getName() + " Cache is not alive.");
        }
    }

    private void checkStatusNotDisposed() throws IllegalStateException {
        if (status.equals(Status.STATUS_SHUTDOWN)) {
            throw new IllegalStateException("The " + configuration.getName() + " Cache is disposed.");
        }
    }


    /**
     * Gets the cache name.
     */
    public final String getName() {
        return configuration.getName();
    }

    /**
     * Sets the cache name which will name.
     *
     * @param name the name of the cache. Should not be null. Should also not contain any '/' characters, as these interfere
     *             with distribution
     * @throws IllegalArgumentException if an illegal name is used.
     */
    public final void setName(String name) throws IllegalArgumentException {
        if (!status.equals(Status.STATUS_UNINITIALISED)) {
            throw new IllegalStateException("Only uninitialised caches can have their names set.");
        }
        configuration.setName(name);
    }

    /**
     * Returns a {@link String} representation of {@link Cache}.
     */
    @Override
    public String toString() {
        StringBuilder dump = new StringBuilder();

        dump.append("[")
                .append(" name = ").append(configuration.getName())
                .append(" status = ").append(status)
                .append(" eternal = ").append(configuration.isEternal())
                .append(" overflowToDisk = ").append(configuration.isOverflowToDisk())
                .append(" maxElementsInMemory = ").append(configuration.getMaxElementsInMemory())
                .append(" maxElementsOnDisk = ").append(configuration.getMaxElementsOnDisk())
                .append(" memoryStoreEvictionPolicy = ").append(configuration.getMemoryStoreEvictionPolicy())
                .append(" timeToLiveSeconds = ").append(configuration.getTimeToLiveSeconds())
                .append(" timeToIdleSeconds = ").append(configuration.getTimeToIdleSeconds())
                .append(" diskPersistent = ").append(configuration.isDiskPersistent())
                .append(" diskExpiryThreadIntervalSeconds = ").append(configuration.getDiskExpiryThreadIntervalSeconds())
                .append(registeredEventListeners)
                .append(" hitCount = ").append(getLiveCacheStatisticsNoCheck().getCacheHitCount())
                .append(" memoryStoreHitCount = ").append(getLiveCacheStatisticsNoCheck().getInMemoryHitCount())
                .append(" diskStoreHitCount = ").append(getLiveCacheStatisticsNoCheck().getOnDiskHitCount())
                .append(" missCountNotFound = ").append(getLiveCacheStatisticsNoCheck().getCacheMissCount())
                .append(" missCountExpired = ").append(getLiveCacheStatisticsNoCheck().getCacheMissCountExpired())
                .append(" ]");

        return dump.toString();
    }


    /**
     * Checks whether this cache element has expired.
     * <p/>
     * The element is expired if:
     * <ol>
     * <li> the idle time is non-zero and has elapsed, unless the cache is eternal; or
     * <li> the time to live is non-zero and has elapsed, unless the cache is eternal; or
     * <li> the value of the element is null.
     * </ol>
     *
     * @return true if it has expired
     * @throws IllegalStateException if the cache is not {@link Status#STATUS_ALIVE}
     * @throws NullPointerException  if the element is null
     *                               todo this does not need to be synchronized
     */
    public final boolean isExpired(Element element) throws IllegalStateException, NullPointerException {
        checkStatus();
        return element.isExpired(configuration);
    }


    /**
     * Clones a cache. This is only legal if the cache has not been
     * initialized. At that point only primitives have been set and no
     * stores have been created.
     * <p/>
     * A new, empty, RegisteredEventListeners is created on clone.
     * <p/>
     *
     * @return an object of type {@link Cache}
     * @throws CloneNotSupportedException
     */
    @Override
    public final Cache clone() throws CloneNotSupportedException {
        if (!(memoryStore == null && diskStore == null)) {
            throw new CloneNotSupportedException("Cannot clone an initialized cache.");
        }
        Cache copy = (Cache) super.clone();
        // create new copies of the statistics
        copy.liveCacheStatisticsData = new LiveCacheStatisticsWrapper(copy);
        copy.sampledCacheStatistics = new SampledCacheStatisticsWrapper();

        copy.configuration = configuration.clone();
        copy.guid = createGuid();

        RegisteredEventListeners registeredEventListenersFromCopy = copy.getCacheEventNotificationService();
        if (registeredEventListenersFromCopy == null || registeredEventListenersFromCopy.getCacheEventListeners().size() == 0) {
            copy.registeredEventListeners = new RegisteredEventListeners(copy);
        } else {
            copy.registeredEventListeners = new RegisteredEventListeners(copy);
            Set cacheEventListeners = registeredEventListeners.getCacheEventListeners();
            for (Object cacheEventListener1 : cacheEventListeners) {
                CacheEventListener cacheEventListener = (CacheEventListener) cacheEventListener1;
                CacheEventListener cacheEventListenerClone = (CacheEventListener) cacheEventListener.clone();
                copy.registeredEventListeners.registerListener(cacheEventListenerClone);
            }
        }


        copy.registeredCacheExtensions = new CopyOnWriteArrayList<CacheExtension>();
        for (CacheExtension registeredCacheExtension : registeredCacheExtensions) {
            copy.registerCacheExtension(registeredCacheExtension.clone(copy));
        }

        copy.registeredCacheLoaders = new CopyOnWriteArrayList<CacheLoader>();
        for (CacheLoader registeredCacheLoader : registeredCacheLoaders) {
            copy.registerCacheLoader(registeredCacheLoader.clone(copy));
        }

        if (registeredCacheWriter != null) {
            copy.registerCacheWriter(registeredCacheWriter.clone(copy));
        }

        if (bootstrapCacheLoader != null) {
            BootstrapCacheLoader bootstrapCacheLoaderClone = (BootstrapCacheLoader) bootstrapCacheLoader.clone();
            copy.setBootstrapCacheLoader(bootstrapCacheLoaderClone);
        }

        return copy;
    }

    /**
     * Gets the internal DiskStore.
     *
     * @return the DiskStore referenced by this cache
     * @throws IllegalStateException if the cache is not {@link Status#STATUS_ALIVE}
     */
    final Store getDiskStore() throws IllegalStateException {
        checkStatus();
        return diskStore;
    }

    /**
     * Gets the internal MemoryStore.
     *
     * @return the MemoryStore referenced by this cache
     * @throws IllegalStateException if the cache is not {@link Status#STATUS_ALIVE}
     */
    final Store getMemoryStore() throws IllegalStateException {
        checkStatus();
        return memoryStore;
    }


    /**
     * Use this to access the service in order to register and unregister listeners
     *
     * @return the RegisteredEventListeners instance for this cache.
     */
    public final RegisteredEventListeners getCacheEventNotificationService() {
        return registeredEventListeners;
    }


    /**
     * Whether an Element is stored in the cache in Memory, indicating a very low cost of retrieval.
     *
     * @return true if an element matching the key is found in memory
     */
    public final boolean isElementInMemory(Serializable key) {
        return isElementInMemory((Object) key);
    }

    /**
     * Whether an Element is stored in the cache in Memory, indicating a very low cost of retrieval.
     *
     * @return true if an element matching the key is found in memory
     * @since 1.2
     */
    public final boolean isElementInMemory(Object key) {
        return memoryStore.containsKey(key);
    }

    /**
     * Whether an Element is stored in the cache on Disk, indicating a higher cost of retrieval.
     *
     * @return true if an element matching the key is found in the diskStore
     */
    public final boolean isElementOnDisk(Serializable key) {
        return isElementOnDisk((Object) key);
    }

    /**
     * Whether an Element is stored in the cache on Disk, indicating a higher cost of retrieval.
     *
     * @return true if an element matching the key is found in the diskStore
     * @since 1.2
     */
    public final boolean isElementOnDisk(Object key) {
        if (!(key instanceof Serializable)) {
            return false;
        }
        Serializable serializableKey = (Serializable) key;
        if (isDiskStore()) {
            return diskStore != null && diskStore.containsKey(serializableKey);
        } else {
            return false;
        }
    }

    /**
     * The GUID for this cache instance can be used to determine whether two cache instance references
     * are pointing to the same cache.
     *
     * @return the globally unique identifier for this cache instance. This is guaranteed to be unique.
     * @since 1.2
     */
    public final String getGuid() {
        return guid;
    }

    /**
     * Gets the CacheManager managing this cache. For a newly created cache this will be null until
     * it has been added to a CacheManager.
     *
     * @return the manager or null if there is none
     */
    public final CacheManager getCacheManager() {
        return cacheManager;
    }


    /**
     * Resets statistics counters back to 0.
     *
     * @throws IllegalStateException if the cache is not {@link Status#STATUS_ALIVE}
     */
    public void clearStatistics() throws IllegalStateException {
        checkStatus();
        liveCacheStatisticsData.clearStatistics();
        sampledCacheStatistics.clearStatistics();
        registeredEventListeners.clearCounters();
    }

    /**
     * Accurately measuring statistics can be expensive. Returns the current accuracy setting.
     *
     * @return one of {@link Statistics#STATISTICS_ACCURACY_BEST_EFFORT}, {@link Statistics#STATISTICS_ACCURACY_GUARANTEED}, {@link Statistics#STATISTICS_ACCURACY_NONE}
     */
    public int getStatisticsAccuracy() {
        return getLiveCacheStatistics().getStatisticsAccuracy();
    }

    /**
     * Sets the statistics accuracy.
     *
     * @param statisticsAccuracy one of {@link Statistics#STATISTICS_ACCURACY_BEST_EFFORT}, {@link Statistics#STATISTICS_ACCURACY_GUARANTEED}, {@link Statistics#STATISTICS_ACCURACY_NONE}
     */
    public void setStatisticsAccuracy(int statisticsAccuracy) {
        liveCacheStatisticsData.setStatisticsAccuracy(statisticsAccuracy);
    }

    /**
     * Causes all elements stored in the Cache to be synchronously checked for expiry, and if expired, evicted.
     */
    public void evictExpiredElements() {
        Object[] keys = memoryStore.getKeyArray();

        for (Object key : keys) {
            searchInMemoryStore(key, false, true);
        }

        //This is called regularly by the expiry thread, but call it here synchronously
        if (isDiskStore()) {
            diskStore.expireElements();
        }
    }

    /**
     * An inexpensive check to see if the key exists in the cache.
     * <p/>
     * This method is not synchronized. It is possible that an element may exist in the cache and be removed
     * before the check gets to it, or vice versa.
     *
     * @param key the key to check.
     * @return true if an Element matching the key is found in the cache. No assertions are made about the state of the Element.
     */
    public boolean isKeyInCache(Object key) {
        if (key == null) {
            return false;
        }
        return isElementInMemory(key) || isElementOnDisk(key);
    }

    /**
     * An extremely expensive check to see if the value exists in the cache. This implementation is O(n). Ehcache
     * is not designed for efficient access in this manner.
     * <p/>
     * This method is not synchronized. It is possible that an element may exist in the cache and be removed
     * before the check gets to it, or vice versa. Because it is slow to execute the probability of that this will
     * have happened.
     *
     * @param value to check for
     * @return true if an Element matching the key is found in the cache. No assertions are made about the state of the Element.
     */
    public boolean isValueInCache(Object value) {
        boolean isSerializable = value instanceof Serializable;
        List keys;
        if (isSerializable) {
            keys = getKeys();
        } else {
            keys = Arrays.asList(memoryStore.getKeyArray());
        }

        for (Object key : keys) {
            Element element = get(key);
            if (element != null) {
                Object elementValue = element.getValue();
                if (elementValue == null) {
                    if (value == null) {
                        return true;
                    }
                } else {
                    if (elementValue.equals(value)) {
                        return true;
                    }
                }
            }
        }
        return false;
    }

    /**
     * {@inheritDoc}
     * <p/>
     * Note, the {@link #getSize} method will have the same value as the size
     * reported by Statistics for the statistics accuracy of
     * {@link Statistics#STATISTICS_ACCURACY_BEST_EFFORT}.
     */
    public Statistics getStatistics() throws IllegalStateException {
        int size = getSizeBasedOnAccuracy(getLiveCacheStatistics()
                .getStatisticsAccuracy());
        return new Statistics(this, getLiveCacheStatistics()
                .getStatisticsAccuracy(), getLiveCacheStatistics()
                .getCacheHitCount(), getLiveCacheStatistics()
                .getOnDiskHitCount(), getLiveCacheStatistics()
                .getInMemoryHitCount(), getLiveCacheStatistics()
                .getCacheMissCount(), size, getAverageGetTime(),
                getLiveCacheStatistics().getEvictedCount(),
                getMemoryStoreSize(), getDiskStoreSize());
    }

    /**
     * For use by CacheManager.
     *
     * @param cacheManager the CacheManager for this cache to use.
     */
    public void setCacheManager(CacheManager cacheManager) {
        this.cacheManager = cacheManager;
    }

    /**
     * Accessor for the BootstrapCacheLoader associated with this cache. For testing purposes.
     */
    public BootstrapCacheLoader getBootstrapCacheLoader() {
        return bootstrapCacheLoader;
    }

    /**
     * Sets the bootstrap cache loader.
     *
     * @param bootstrapCacheLoader the loader to be used
     * @throws CacheException if this method is called after the cache is initialized
     */
    public void setBootstrapCacheLoader(BootstrapCacheLoader bootstrapCacheLoader) throws CacheException {
        if (!status.equals(Status.STATUS_UNINITIALISED)) {
            throw new CacheException("A bootstrap cache loader can only be set before the cache is initialized. "
                    + configuration.getName());
        }
        this.bootstrapCacheLoader = bootstrapCacheLoader;
    }

    /**
     * DiskStore paths can conflict between CacheManager instances. This method allows the path to be changed.
     *
     * @param diskStorePath the new path to be used.
     * @throws CacheException if this method is called after the cache is initialized
     */
    public void setDiskStorePath(String diskStorePath) throws CacheException {
        if (!status.equals(Status.STATUS_UNINITIALISED)) {
            throw new CacheException("A DiskStore path can only be set before the cache is initialized. "
                    + configuration.getName());
        }
        this.diskStorePath = diskStorePath;
    }

    /**
     * An equals method which follows the contract of {@link Object#equals(Object)}
     * <p/>
     * An Cache is equal to another one if it implements Ehcache and has the same GUID.
     *
     * @param object the reference object with which to compare.
     * @return <code>true</code> if this object is the same as the obj
     *         argument; <code>false</code> otherwise.
     * @see #hashCode()
     * @see java.util.Hashtable
     */
    @Override
    public boolean equals(Object object) {
        if (object == null) {
            return false;
        }
        if (!(object instanceof Ehcache)) {
            return false;
        }
        Ehcache other = (Ehcache) object;
        return guid.equals(other.getGuid());
    }

    /**
     * Returns a hash code value for the object. This method is
     * supported for the benefit of hashtables such as those provided by
     * <code>java.util.Hashtable</code>.
     * <p/>
     * The general contract of <code>hashCode</code> is:
     * <ul>
     * <li>Whenever it is invoked on the same object more than once during
     * an execution of a Java application, the <tt>hashCode</tt> method
     * must consistently return the same integer, provided no information
     * used in <tt>equals</tt> comparisons on the object is modified.
     * This integer need not remain consistent from one execution of an
     * application to another execution of the same application.
     * <li>If two objects are equal according to the <tt>equals(Object)</tt>
     * method, then calling the <code>hashCode</code> method on each of
     * the two objects must produce the same integer result.
     * <li>It is <em>not</em> required that if two objects are unequal
     * according to the {@link Object#equals(Object)}
     * method, then calling the <tt>hashCode</tt> method on each of the
     * two objects must produce distinct integer results.  However, the
     * programmer should be aware that producing distinct integer results
     * for unequal objects may improve the performance of hashtables.
     * </ul>
     * <p/>
     * As much as is reasonably practical, the hashCode method defined by
     * class <tt>Object</tt> does return distinct integers for distinct
     * objects. (This is typically implemented by converting the internal
     * address of the object into an integer, but this implementation
     * technique is not required by the
     * Java<font size="-2"><sup>TM</sup></font> programming language.)
     * <p/>
     * This implementation use the GUID of the cache.
     *
     * @return a hash code value for this object.
     * @see Object#equals(Object)
     * @see java.util.Hashtable
     */
    @Override
    public int hashCode() {
        return guid.hashCode();
    }


    /**
     * Create globally unique ID for this cache.
     */
    private String createGuid() {
        StringBuilder buffer = new StringBuilder().append(localhost).append("-").append(UUID.randomUUID());
        return buffer.toString();
    }

    /**
     * Register a {@link CacheExtension} with the cache. It will then be tied into the cache lifecycle.
     * <p/>
     * If the CacheExtension is not initialised, initialise it.
     */
    public void registerCacheExtension(CacheExtension cacheExtension) {
        registeredCacheExtensions.add(cacheExtension);
    }

    /**
     * @return the cache extensions as a live list
     */
    public List<CacheExtension> getRegisteredCacheExtensions() {
        return registeredCacheExtensions;
    }


    /**
     * Unregister a {@link CacheExtension} with the cache. It will then be detached from the cache lifecycle.
     */
    public void unregisterCacheExtension(CacheExtension cacheExtension) {
        cacheExtension.dispose();
        registeredCacheExtensions.remove(cacheExtension);
    }


    /**
     * The average get time in ms.
     */
    public float getAverageGetTime() {
        return getLiveCacheStatistics().getAverageGetTimeMillis();
    }

    /**
     * Sets an ExceptionHandler on the Cache. If one is already set, it is overwritten.
     * <p/>
     * The ExceptionHandler is only used if this Cache's methods are accessed using
     * {@link net.sf.ehcache.exceptionhandler.ExceptionHandlingDynamicCacheProxy}.
     *
     * @see net.sf.ehcache.exceptionhandler.ExceptionHandlingDynamicCacheProxy
     */
    public void setCacheExceptionHandler(CacheExceptionHandler cacheExceptionHandler) {
        this.cacheExceptionHandler = cacheExceptionHandler;
    }

    /**
     * Gets the ExceptionHandler on this Cache, or null if there isn't one.
     * <p/>
     * The ExceptionHandler is only used if this Cache's methods are accessed using
     * {@link net.sf.ehcache.exceptionhandler.ExceptionHandlingDynamicCacheProxy}.
     *
     * @see net.sf.ehcache.exceptionhandler.ExceptionHandlingDynamicCacheProxy
     */
    public CacheExceptionHandler getCacheExceptionHandler() {
        return cacheExceptionHandler;
    }

    /**
     * Register a {@link CacheLoader} with the cache. It will then be tied into the cache lifecycle.
     * <p/>
     * If the CacheLoader is not initialised, initialise it.
     *
     * @param cacheLoader A Cache Loader to register
     */
    public void registerCacheLoader(CacheLoader cacheLoader) {
        registeredCacheLoaders.add(cacheLoader);
    }

    /**
     * Unregister a {@link CacheLoader} with the cache. It will then be detached from the cache lifecycle.
     *
     * @param cacheLoader A Cache Loader to unregister
     */
    public void unregisterCacheLoader(CacheLoader cacheLoader) {
        registeredCacheLoaders.remove(cacheLoader);
    }


    /**
     * @return the cache loaders as a live list
     */
    public List<CacheLoader> getRegisteredCacheLoaders() {
        return registeredCacheLoaders;
    }

    /**
     * {@inheritDoc}
     */
    public void registerCacheWriter(CacheWriter cacheWriter) {
        this.registeredCacheWriter = cacheWriter;
        initialiseCacheWriterManager(false);
    }

    /**
     * {@inheritDoc}
     */
    public void unregisterCacheWriter() {
        if (cacheWriterManagerInitFlag.get()) {
            throw new CacheException("Cache: " + configuration.getName() + " has its cache writer being unregistered " +
                    "after it was already initialised.");
        }
        this.registeredCacheWriter = null;
    }

    /**
     * {@inheritDoc}
     */
    public CacheWriter getRegisteredCacheWriter() {
        return this.registeredCacheWriter;
    }

    /**
     * Does the asynchronous loading.
     *
     * @param key
     * @param specificLoader a specific loader to use. If null the default loader is used.
     * @param argument
     * @return a Future which can be used to monitor execution
     */
    Future asynchronousLoad(final Object key, final CacheLoader specificLoader, final Object argument) {
        return getExecutorService().submit(new Runnable() {

            /**
             * Calls the CacheLoader and puts the result in the Cache
             */
            public void run() throws CacheException {
                try {
                    //Test to see if it has turned up in the meantime
                    boolean existsOnRun = isKeyInCache(key);
                    if (!existsOnRun) {
                        Object value;
                        if (specificLoader == null) {
                            if (registeredCacheLoaders.size() == 0) {
                                return;
                            }
                            value = loadWithRegisteredLoaders(argument, key);
                        } else {
                            if (argument == null) {
                                value = specificLoader.load(key);
                            } else {
                                value = specificLoader.load(key, argument);
                            }
                        }
                        if (value != null) {
                            put(new Element(key, value), false);
                        }
                    }
                } catch (Throwable e) {
                    if (LOG.isDebugEnabled()) {
                        LOG.debug("Problem during load. Load will not be completed. Cause was " + e.getCause(), e);
                    }
                    throw new CacheException("Problem during load. Load will not be completed. Cause was " + e.getCause(), e);
                }
            }
        });
    }

    private Object loadWithRegisteredLoaders(Object argument, Object key) throws CacheException {

        Object value = null;

        if (argument == null) {
            for (CacheLoader registeredCacheLoader : registeredCacheLoaders) {
                value = registeredCacheLoader.load(key);
                if (value != null) {
                    break;
                }
            }
        } else {
            for (CacheLoader registeredCacheLoader : registeredCacheLoaders) {
                value = registeredCacheLoader.load(key, argument);
                if (value != null) {
                    break;
                }
            }
        }
        return value;
    }


    /**
     * Creates a future to perform the load
     *
     * @param keys
     * @param argument the loader argument
     * @return a Future which can be used to monitor execution
     */
    Future asynchronousLoadAll(final Collection keys, final Object argument) {
        return getExecutorService().submit(new Runnable() {
            /**
             * Calls the CacheLoader and puts the result in the Cache
             */
            public void run() {
                try {
                    Set<Object> nonLoadedKeys = new HashSet<Object>();
                    for (Object key : keys) {
                        if (!isKeyInCache(key)) {
                            nonLoadedKeys.add(key);
                        }
                    }
                    Map map = loadWithRegisteredLoaders(argument, nonLoadedKeys);
                    for (Object key : map.keySet()) {
                        put(new Element(key, map.get(key)));
                    }
                } catch (Throwable e) {
                    if (LOG.isErrorEnabled()) {
                        LOG.error("Problem during load. Load will not be completed. Cause was " + e.getCause(), e);
                    }
                }
            }
        });
    }

    /**
     * Does the asynchronous loading.
     *
     * @param argument      the loader argument
     * @param nonLoadedKeys the Set of keys that are already in the Cache
     * @return A map of loaded elements
     */
    Map loadWithRegisteredLoaders(Object argument, Set<Object> nonLoadedKeys) {
        Map result = new HashMap();
        for (CacheLoader registeredCacheLoader : registeredCacheLoaders) {
            if (nonLoadedKeys.isEmpty()) {
                break;
            }

            Map resultForThisCacheLoader = null;
            if (argument == null) {
                resultForThisCacheLoader = registeredCacheLoader.loadAll(nonLoadedKeys);
            } else {
                resultForThisCacheLoader = registeredCacheLoader.loadAll(nonLoadedKeys, argument);
            }
            if (resultForThisCacheLoader != null) {
                nonLoadedKeys.removeAll(resultForThisCacheLoader.keySet());
                result.putAll(resultForThisCacheLoader);
            }
        }
        return result;
    }

    /**
     * @return Gets the executor service. This is not publically accessible.
     */
    ExecutorService getExecutorService() {
        if (executorService == null) {
            synchronized (this) {
                boolean inGoogleAppEngine;

                try {
                    Class.forName("com.google.apphosting.api.DeadlineExceededException");
                    inGoogleAppEngine = true;
                } catch (ClassNotFoundException cnfe) {
                    inGoogleAppEngine = false;
                }

                if (inGoogleAppEngine) {

                    // no Thread support. Run all tasks on the caller thread
                    executorService = new AbstractExecutorService() {
                        /** {@inheritDoc} */
                        public void execute(Runnable command) {
                            command.run();
                        }

                        /** {@inheritDoc} */
                        public List<Runnable> shutdownNow() {
                            return Collections.emptyList();
                        }

                        /** {@inheritDoc} */
                        public void shutdown() {
                        }

                        /** {@inheritDoc} */
                        public boolean isTerminated() {
                            return isShutdown();
                        }

                        /** {@inheritDoc} */
                        public boolean isShutdown() {
                            return false;
                        }

                        /** {@inheritDoc} */
                        public boolean awaitTermination(long timeout, TimeUnit unit) throws InterruptedException {
                            return true;
                        }
                    };
                } else {
                    // we can create Threads
                    executorService = new ThreadPoolExecutor(EXECUTOR_CORE_POOL_SIZE, EXECUTOR_MAXIMUM_POOL_SIZE, EXECUTOR_KEEP_ALIVE_TIME,
                            TimeUnit.MILLISECONDS, new LinkedBlockingQueue(), new NamedThreadFactory("Cache Executor Service"));
                }
            }
        }
        return executorService;
    }


    /**
     * Whether this cache is disabled. "Disabled" means:
     * <ol>
     * <li>bootstrap is disabled
     * <li>puts are discarded
     * <li>putQuites are discarded
     * </ol>
     * In all other respects the cache continues as it is.
     * <p/>
     * You can disable and enable a cache programmatically through the {@link #setDisabled(boolean)} method.
     * <p/>
     * By default caches are enabled on creation, unless the <code>net.sf.ehcache.disabled</code> system
     * property is set.
     *
     * @return true if the cache is disabled.
     * @see #NET_SF_EHCACHE_DISABLED ?
     */
    public boolean isDisabled() {
        return disabled;
    }

    /**
     * Disables or enables this cache. This call overrides the previous value of disabled, even if the
     * <code>net.sf.ehcache.disabled</code> system property is set
     * <p/>
     *
     * @param disabled true if you wish to disable, false to enable
     * @see #isDisabled()
     */
    public void setDisabled(boolean disabled) {
        if (allowDisable) {
            this.disabled = disabled;
        } else {
            throw new CacheException("Dynamic cache features are disabled");
        }
    }

    /**
     * @return the current MemoryStore policy. This may not be the configured policy, if it has been
     *         dynamically set.
     */
    public Policy getMemoryStoreEvictionPolicy() {
        return memoryStore.getEvictionPolicy();
    }

    /**
     * Sets the eviction policy strategy. The Cache will use a policy at startup. There are three policies
     * which can be configured: LRU, LFU and FIFO. However many other policies are possible. That the policy
     * has access to the whole element enables policies based on the key, value, metadata, statistics, or a combination of
     * any of the above. It is safe to change the policy of a store at any time. The new policy takes effect
     * immediately.
     *
     * @param policy the new policy
     */
    public void setMemoryStoreEvictionPolicy(Policy policy) {
        memoryStore.setEvictionPolicy(policy);
    }

    /**
     * {@inheritDoc}
     */
    public LiveCacheStatistics getLiveCacheStatistics()
            throws IllegalStateException {
        checkStatus();
        return (LiveCacheStatistics) liveCacheStatisticsData;
    }

    private LiveCacheStatistics getLiveCacheStatisticsNoCheck() {
        return (LiveCacheStatistics) liveCacheStatisticsData;
    }

    /**
     * {@inheritDoc}
     */
    public void registerCacheUsageListener(CacheUsageListener cacheUsageListener)
            throws IllegalStateException {
        checkStatus();
        liveCacheStatisticsData.registerCacheUsageListener(cacheUsageListener);
    }

    /**
     * {@inheritDoc}
     */
    public void removeCacheUsageListener(CacheUsageListener cacheUsageListener)
            throws IllegalStateException {
        checkStatus();
        liveCacheStatisticsData.removeCacheUsageListener(cacheUsageListener);
    }

    /**
     * {@inheritDoc}
     */
    public boolean isStatisticsEnabled() {
        return getLiveCacheStatistics().isStatisticsEnabled();
    }

    /**
     * {@inheritDoc}
     */
    public void setStatisticsEnabled(boolean enableStatistics) {
        liveCacheStatisticsData.setStatisticsEnabled(enableStatistics);
        if (!enableStatistics) {
            setSampledStatisticsEnabled(false);
        }
    }

    /**
     * {@inheritDoc}
     */
    public SampledCacheStatistics getSampledCacheStatistics() {
        return sampledCacheStatistics;
    }

    /**
     * {@inheritDoc}
     */
    public void setSampledStatisticsEnabled(final boolean enableStatistics) {
        if (cacheManager == null) {
            throw new IllegalStateException(
                    "You must add the cache to a CacheManager before enabling/disabling sampled statistics.");
        }
        if (enableStatistics) {
            setStatisticsEnabled(true);
            sampledCacheStatistics.enableSampledStatistics(cacheManager.getTimer());
        } else {
            sampledCacheStatistics.disableSampledStatistics();
        }
    }

    /**
     * {@inheritDoc}
     *
     * @see net.sf.ehcache.Ehcache#isSampledStatisticsEnabled()
     */
    public boolean isSampledStatisticsEnabled() {
        return sampledCacheStatistics.isSampledStatisticsEnabled();
    }

    /**
     * {@inheritDoc}
     */
    public Object getInternalContext() {
        return memoryStore.getInternalContext();
    }

    /**
     * {@inheritDoc}
     */
    public void disableDynamicFeatures() {
        configuration.freezeConfiguration();
        allowDisable = false;
    }

    /**
     * {@inheritDoc}
     */
    public boolean isCoherent() {
        return memoryStore.isCacheCoherent();
    }

    /**
     * {@inheritDoc}
     */
    public void setCoherent(boolean coherent) {
        memoryStore.setCoherent(coherent);
    }

    /**
     * {@inheritDoc}
     */
    public void waitUntilCoherent() {
        memoryStore.waitUntilCoherent();
    }
}<|MERGE_RESOLUTION|>--- conflicted
+++ resolved
@@ -942,13 +942,10 @@
                 }
             }
             
-<<<<<<< HEAD
-=======
             if(configuration.isTransactional()) {
                 if(!configuration.isTerracottaClustered() || configuration.getTerracottaConfiguration().getValueMode() == TerracottaConfiguration.ValueMode.IDENTITY) {
                     throw new CacheException("To be transactional, the cache needs to be Terracotta clustered in Serialization value mode");
                 }
->>>>>>> 0b230d79
 
                 TransactionManager txnManager = transactionManagerLookup.getTransactionManager();
                 if(txnManager == null) {
