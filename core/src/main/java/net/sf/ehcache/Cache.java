/**
 *  Copyright 2003-2010 Terracotta, Inc.
 *
 *  Licensed under the Apache License, Version 2.0 (the "License");
 *  you may not use this file except in compliance with the License.
 *  You may obtain a copy of the License at
 *
 *      http://www.apache.org/licenses/LICENSE-2.0
 *
 *  Unless required by applicable law or agreed to in writing, software
 *  distributed under the License is distributed on an "AS IS" BASIS,
 *  WITHOUT WARRANTIES OR CONDITIONS OF ANY KIND, either express or implied.
 *  See the License for the specific language governing permissions and
 *  limitations under the License.
 */

package net.sf.ehcache;

import net.sf.ehcache.bootstrap.BootstrapCacheLoader;
import net.sf.ehcache.bootstrap.BootstrapCacheLoaderFactory;
import net.sf.ehcache.config.CacheConfiguration;
import net.sf.ehcache.config.CacheWriterConfiguration;
import net.sf.ehcache.config.DiskStoreConfiguration;
import net.sf.ehcache.config.TerracottaConfiguration;
import net.sf.ehcache.event.CacheEventListener;
import net.sf.ehcache.event.CacheEventListenerFactory;
import net.sf.ehcache.event.RegisteredEventListeners;
import net.sf.ehcache.exceptionhandler.CacheExceptionHandler;
import net.sf.ehcache.extension.CacheExtension;
import net.sf.ehcache.extension.CacheExtensionFactory;
import net.sf.ehcache.loader.CacheLoader;
import net.sf.ehcache.loader.CacheLoaderFactory;
import net.sf.ehcache.statistics.CacheUsageListener;
import net.sf.ehcache.statistics.LiveCacheStatistics;
import net.sf.ehcache.statistics.LiveCacheStatisticsWrapper;
import net.sf.ehcache.statistics.sampled.SampledCacheStatistics;
import net.sf.ehcache.statistics.sampled.SampledCacheStatisticsWrapper;
import net.sf.ehcache.store.DiskStore;
import net.sf.ehcache.store.LegacyStoreWrapper;
import net.sf.ehcache.store.LruMemoryStore;
import net.sf.ehcache.store.MemoryStore;
import net.sf.ehcache.store.MemoryStoreEvictionPolicy;
import net.sf.ehcache.store.Policy;
import net.sf.ehcache.store.Store;
import net.sf.ehcache.store.XATransactionalStore;
import net.sf.ehcache.store.compound.impl.MemoryOnlyStore;
import net.sf.ehcache.store.compound.impl.OverflowToDiskStore;
import net.sf.ehcache.transaction.manager.TransactionManagerLookup;
import net.sf.ehcache.transaction.xa.EhcacheXAResourceImpl;
import net.sf.ehcache.transaction.xa.EhcacheXAStore;
import net.sf.ehcache.util.ClassLoaderUtil;
import net.sf.ehcache.util.NamedThreadFactory;
import net.sf.ehcache.util.PropertyUtil;
import net.sf.ehcache.util.TimeUtil;
import net.sf.ehcache.writer.CacheWriter;
import net.sf.ehcache.writer.CacheWriterFactory;
import net.sf.ehcache.writer.CacheWriterManager;
import net.sf.ehcache.writer.CacheWriterManagerException;
import org.slf4j.Logger;
import org.slf4j.LoggerFactory;

import javax.transaction.TransactionManager;

import java.beans.PropertyChangeListener;
import java.beans.PropertyChangeSupport;
import java.io.IOException;
import java.io.Serializable;
import java.net.InetAddress;
import java.net.UnknownHostException;
import java.util.ArrayList;
import java.util.Arrays;
import java.util.Collection;
import java.util.Collections;
import java.util.HashMap;
import java.util.HashSet;
import java.util.List;
import java.util.Map;
import java.util.Properties;
import java.util.Set;
import java.util.UUID;
import java.util.concurrent.AbstractExecutorService;
import java.util.concurrent.CopyOnWriteArrayList;
import java.util.concurrent.ExecutionException;
import java.util.concurrent.ExecutorService;
import java.util.concurrent.Future;
import java.util.concurrent.LinkedBlockingQueue;
import java.util.concurrent.ThreadPoolExecutor;
import java.util.concurrent.TimeUnit;
import java.util.concurrent.atomic.AtomicBoolean;
import java.util.concurrent.locks.ReentrantLock;

/**
 * Cache is the central class in ehcache. Caches have {@link Element}s and are managed
 * by the {@link CacheManager}. The Cache performs logical actions. It delegates physical
 * implementations to its {@link net.sf.ehcache.store.Store}s.
 * <p/>
 * A reference to a Cache can be obtained through the {@link CacheManager}. A Cache thus obtained
 * is guaranteed to have status {@link Status#STATUS_ALIVE}. This status is checked for any method which
 * throws {@link IllegalStateException} and the same thrown if it is not alive. This would normally
 * happen if a call is made after {@link CacheManager#shutdown} is invoked.
 * <p/>
 * Cache is threadsafe.
 * <p/>
 * Statistics on cache usage are collected and made available through the {@link #getStatistics()} methods.
 * <p/>
 * Various decorators are available for Cache, such as BlockingCache, SelfPopulatingCache and the dynamic proxy
 * ExceptionHandlingDynamicCacheProxy. See each class for details.
 *
 * @author Greg Luck
 * @author Geert Bevin
 * @version $Id$
 */
public class Cache implements Ehcache {

    /**
     * A reserved word for cache names. It denotes a default configuration
     * which is applied to caches created without configuration.
     */
    public static final String DEFAULT_CACHE_NAME = "default";

    /**
     * System Property based method of disabling ehcache. If disabled no elements will be added to a cache.
     * <p/>
     * Set the property "net.sf.ehcache.disabled=true" to disable ehcache.
     * <p/>
     * This can easily be done using <code>java -Dnet.sf.ehcache.disabled=true</code> in the command line.
     */
    public static final String NET_SF_EHCACHE_DISABLED = "net.sf.ehcache.disabled";

    /**
     * System Property based method of selecting the LruMemoryStore in use up to ehcache 1.5. This is provided
     * for ease of migration.
     * <p/>
     * Set the property "net.sf.ehcache.use.classic.lru=true" to use the older LruMemoryStore implementation
     * when LRU is selected as the eviction policy.
     * <p/>
     * This can easily be done using <code>java -Dnet.sf.ehcache.use.classic.lru=true</code> in the command line.
     */
    public static final String NET_SF_EHCACHE_USE_CLASSIC_LRU = "net.sf.ehcache.use.classic.lru";

    /**
     * The default interval between runs of the expiry thread.
     * @see CacheConfiguration#DEFAULT_EXPIRY_THREAD_INTERVAL_SECONDS CacheConfiguration#DEFAULT_EXPIRY_THREAD_INTERVAL_SECONDS for a preferred way of setting
     */
    public static final long DEFAULT_EXPIRY_THREAD_INTERVAL_SECONDS = CacheConfiguration.DEFAULT_EXPIRY_THREAD_INTERVAL_SECONDS;

    private static final Logger LOG = LoggerFactory.getLogger(Cache.class.getName());

    private static InetAddress localhost;

    /**
     * The amount of time to wait if a store gets backed up
     */
    private static final int BACK_OFF_TIME_MILLIS = 50;

    private static final int EXECUTOR_KEEP_ALIVE_TIME = 60000;
    private static final int EXECUTOR_MAXIMUM_POOL_SIZE = Math.min(10, Runtime.getRuntime().availableProcessors());
    private static final int EXECUTOR_CORE_POOL_SIZE = 1;

    static {
        try {
            localhost = InetAddress.getLocalHost();
        } catch (UnknownHostException e) {
            LOG.error("Unable to set localhost. This prevents creation of a GUID. Cause was: " + e.getMessage(), e);
        } catch (java.lang.NoClassDefFoundError e) {
            LOG.debug("InetAddress is being blocked by your runtime environment. e.g. Google App Engine." +
                    " Ehcache will work as a local cache.");
        }
    }

    private volatile boolean disabled = Boolean.getBoolean(NET_SF_EHCACHE_DISABLED);

    private final boolean useClassicLru = Boolean.getBoolean(NET_SF_EHCACHE_USE_CLASSIC_LRU);

    private volatile String diskStorePath;

    private volatile Status status;

    private volatile CacheConfiguration configuration;

    /**
     * The {@link import net.sf.ehcache.store.MemoryStore} of this {@link Cache}. All caches have a memory store.
     */
    private volatile Store compoundStore;

    private volatile RegisteredEventListeners registeredEventListeners;

    private volatile List<CacheExtension> registeredCacheExtensions;

    private volatile String guid;

    private volatile CacheManager cacheManager;

    private volatile BootstrapCacheLoader bootstrapCacheLoader;

    private volatile CacheExceptionHandler cacheExceptionHandler;

    private volatile List<CacheLoader> registeredCacheLoaders;

    private volatile CacheWriterManager cacheWriterManager;

    private final AtomicBoolean cacheWriterManagerInitFlag = new AtomicBoolean(false);

    private final ReentrantLock cacheWriterManagerInitLock = new ReentrantLock();

    private volatile CacheWriter registeredCacheWriter;

    /**
     * A ThreadPoolExecutor which uses a thread pool to schedule loads in the order in which they are requested.
     * <p/>
     * Each cache has its own one of these, if required. Because the Core Thread Pool is zero, no threads
     * are used until actually needed. Threads are added to the pool up to a maximum of 10. The keep alive
     * time is 60 seconds, after which, if they are not required they will be stopped and collected.
     * <p/>
     * The executorService is only used for cache loading, and is created lazily on demand to avoid unnecessary resource
     * usage.
     * <p/>
     * Use {@link #getExecutorService()} to ensure that it is initialised.
     */
    private volatile ExecutorService executorService;

    private volatile LiveCacheStatisticsWrapper liveCacheStatisticsData;

    private volatile SampledCacheStatisticsWrapper sampledCacheStatistics;

    private volatile TransactionManagerLookup transactionManagerLookup;

    private volatile boolean allowDisable = true;

    private PropertyChangeSupport propertyChangeSupport = new PropertyChangeSupport(this);

    /**
     * 2.0 and higher Constructor
     * <p/>
     * The {@link net.sf.ehcache.config.ConfigurationFactory} and clients can create these.
     * <p/>
     * A client can specify their own settings here and pass the {@link Cache} object
     * into {@link CacheManager#addCache} to specify parameters other than the defaults.
     * <p/>
     * Only the CacheManager can initialise them.
     *
     * @param cacheConfiguration the configuration that should be used to create the cache with
     */
    public Cache(CacheConfiguration cacheConfiguration) {
        this(cacheConfiguration, null, null);
    }

    /**
     * 2.0 and higher Constructor
     * <p/>
     * The {@link net.sf.ehcache.config.ConfigurationFactory} and clients can create these.
     * <p/>
     * A client can specify their own settings here and pass the {@link Cache} object
     * into {@link CacheManager#addCache} to specify parameters other than the defaults.
     * <p/>
     * Only the CacheManager can initialise them.
     *
     * @param cacheConfiguration the configuration that should be used to create the cache with
     * @param registeredEventListeners  a notification service. Optionally null, in which case a new one with no registered listeners will be created.
     * @param bootstrapCacheLoader      the BootstrapCacheLoader to use to populate the cache when it is first initialised. Null if none is required.
     */
    public Cache(CacheConfiguration cacheConfiguration,
                 RegisteredEventListeners registeredEventListeners,
                 BootstrapCacheLoader bootstrapCacheLoader) {
        changeStatus(Status.STATUS_UNINITIALISED);


        this.configuration = cacheConfiguration.clone();

        guid = createGuid();

        this.diskStorePath = cacheConfiguration.getDiskStorePath();

        if (registeredEventListeners == null) {
            this.registeredEventListeners = new RegisteredEventListeners(this);
        } else {
            this.registeredEventListeners = registeredEventListeners;
        }

        registeredCacheExtensions = new CopyOnWriteArrayList<CacheExtension>();
        registeredCacheLoaders = new CopyOnWriteArrayList<CacheLoader>();

        //initialize statistics
        liveCacheStatisticsData = new LiveCacheStatisticsWrapper(this);
        sampledCacheStatistics = new SampledCacheStatisticsWrapper();

        RegisteredEventListeners listeners = getCacheEventNotificationService();
        registerCacheListeners(configuration, listeners);
        registerCacheExtensions(configuration, this);

        if (null == bootstrapCacheLoader) {
            this.bootstrapCacheLoader = createBootstrapCacheLoader(configuration.getBootstrapCacheLoaderFactoryConfiguration());
        } else {
            this.bootstrapCacheLoader = bootstrapCacheLoader;
        }
        registerCacheLoaders(configuration, this);
        registerCacheWriter(configuration, this);
    }



    /**
     * 1.0 Constructor.
     * <p/>
     * The {@link net.sf.ehcache.config.ConfigurationFactory} and clients can create these.
     * <p/>
     * A client can specify their own settings here and pass the {@link Cache} object
     * into {@link CacheManager#addCache} to specify parameters other than the defaults.
     * <p/>
     * Only the CacheManager can initialise them.
     * <p/>
     * This constructor creates disk stores, if specified, that do not persist between restarts.
     * <p/>
     * The default expiry thread interval of 120 seconds is used. This is the interval between runs
     * of the expiry thread, where it checks the disk store for expired elements. It is not the
     * the timeToLiveSeconds.
     *
     * @param name                the name of the cache. Note that "default" is a reserved name for the defaultCache.
     * @param maxElementsInMemory the maximum number of elements in memory, before they are evicted (0 == no limit)
     * @param overflowToDisk      whether to use the disk store
     * @param eternal             whether the elements in the cache are eternal, i.e. never expire
     * @param timeToLiveSeconds   the default amount of time to live for an element from its creation date
     * @param timeToIdleSeconds   the default amount of time to live for an element from its last accessed or modified date
     * @since 1.0
     * @see #Cache(CacheConfiguration, RegisteredEventListeners, BootstrapCacheLoader) Cache(CacheConfiguration, RegisteredEventListeners, BootstrapCacheLoader),
     * for full construction support of version 2.0 and higher features.
     */
    public Cache(String name, int maxElementsInMemory, boolean overflowToDisk,
                 boolean eternal, long timeToLiveSeconds, long timeToIdleSeconds) {

        this(new CacheConfiguration(name, maxElementsInMemory)
                    .overflowToDisk(overflowToDisk)
                    .eternal(eternal)
                    .timeToLiveSeconds(timeToLiveSeconds)
                    .timeToIdleSeconds(timeToIdleSeconds));
    }


    /**
     * 1.1 Constructor.
     * <p/>
     * The {@link net.sf.ehcache.config.ConfigurationFactory} and clients can create these.
     * <p/>
     * A client can specify their own settings here and pass the {@link Cache} object
     * into {@link CacheManager#addCache} to specify parameters other than the defaults.
     * <p/>
     * Only the CacheManager can initialise them.
     *
     * @param name                the name of the cache. Note that "default" is a reserved name for the defaultCache.
     * @param maxElementsInMemory the maximum number of elements in memory, before they are evicted (0 == no limit)
     * @param overflowToDisk      whether to use the disk store
     * @param eternal             whether the elements in the cache are eternal, i.e. never expire
     * @param timeToLiveSeconds   the default amount of time to live for an element from its creation date
     * @param timeToIdleSeconds   the default amount of time to live for an element from its last accessed or modified date
     * @param diskPersistent      whether to persist the cache to disk between JVM restarts
     * @param diskExpiryThreadIntervalSeconds
     *                            how often to run the disk store expiry thread. A large number of 120 seconds plus is recommended
     * @since 1.1
     * @see #Cache(CacheConfiguration, RegisteredEventListeners, BootstrapCacheLoader) Cache(CacheConfiguration, RegisteredEventListeners, BootstrapCacheLoader),
     * for full construction support of version 2.0 and higher features.
     */
    public Cache(String name,
                 int maxElementsInMemory,
                 boolean overflowToDisk,
                 boolean eternal,
                 long timeToLiveSeconds,
                 long timeToIdleSeconds,
                 boolean diskPersistent,
                 long diskExpiryThreadIntervalSeconds) {

        this(new CacheConfiguration(name, maxElementsInMemory)
                    .overflowToDisk(overflowToDisk)
                    .eternal(eternal)
                    .timeToLiveSeconds(timeToLiveSeconds)
                    .timeToIdleSeconds(timeToIdleSeconds)
                    .diskPersistent(diskPersistent)
                    .diskExpiryThreadIntervalSeconds(diskExpiryThreadIntervalSeconds));

        LOG.warn("An API change between ehcache-1.1 and ehcache-1.2 results in the persistence path being set to " +
                DiskStoreConfiguration.getDefaultPath() + " when the ehcache-1.1 constructor is used. " +
                "Please change to the 1.2 constructor.");
    }


    /**
     * 1.2 Constructor
     * <p/>
     * The {@link net.sf.ehcache.config.ConfigurationFactory} and clients can create these.
     * <p/>
     * A client can specify their own settings here and pass the {@link Cache} object
     * into {@link CacheManager#addCache} to specify parameters other than the defaults.
     * <p/>
     * Only the CacheManager can initialise them.
     *
     * @param name                      the name of the cache. Note that "default" is a reserved name for the defaultCache.
     * @param maxElementsInMemory       the maximum number of elements in memory, before they are evicted (0 == no limit)
     * @param memoryStoreEvictionPolicy one of LRU, LFU and FIFO. Optionally null, in which case it will be set to LRU.
     * @param overflowToDisk            whether to use the disk store
     * @param diskStorePath             this parameter is ignored. CacheManager sets it using setter injection.
     * @param eternal                   whether the elements in the cache are eternal, i.e. never expire
     * @param timeToLiveSeconds         the default amount of time to live for an element from its creation date
     * @param timeToIdleSeconds         the default amount of time to live for an element from its last accessed or modified date
     * @param diskPersistent            whether to persist the cache to disk between JVM restarts
     * @param diskExpiryThreadIntervalSeconds
     *                                  how often to run the disk store expiry thread. A large number of 120 seconds plus is recommended
     * @param registeredEventListeners  a notification service. Optionally null, in which case a new
     *                                  one with no registered listeners will be created.
     * @since 1.2
     * @see #Cache(CacheConfiguration, RegisteredEventListeners, BootstrapCacheLoader) Cache(CacheConfiguration, RegisteredEventListeners, BootstrapCacheLoader),
     * for full construction support of version 2.0 and higher features.
     */
    public Cache(String name,
                 int maxElementsInMemory,
                 MemoryStoreEvictionPolicy memoryStoreEvictionPolicy,
                 boolean overflowToDisk,
                 String diskStorePath,
                 boolean eternal,
                 long timeToLiveSeconds,
                 long timeToIdleSeconds,
                 boolean diskPersistent,
                 long diskExpiryThreadIntervalSeconds,
                 RegisteredEventListeners registeredEventListeners) {

        this(new CacheConfiguration(name, maxElementsInMemory)
                    .memoryStoreEvictionPolicy(memoryStoreEvictionPolicy)
                    .overflowToDisk(overflowToDisk)
                    .diskStorePath(diskStorePath)
                    .eternal(eternal)
                    .timeToLiveSeconds(timeToLiveSeconds)
                    .timeToIdleSeconds(timeToIdleSeconds)
                    .diskPersistent(diskPersistent)
                    .diskExpiryThreadIntervalSeconds(diskExpiryThreadIntervalSeconds),
                registeredEventListeners,
                null);

    }

    /**
     * 1.2.1 Constructor
     * <p/>
     * The {@link net.sf.ehcache.config.ConfigurationFactory} and clients can create these.
     * <p/>
     * A client can specify their own settings here and pass the {@link Cache} object
     * into {@link CacheManager#addCache} to specify parameters other than the defaults.
     * <p/>
     * Only the CacheManager can initialise them.
     *
     * @param name                      the name of the cache. Note that "default" is a reserved name for the defaultCache.
     * @param maxElementsInMemory       the maximum number of elements in memory, before they are evicted (0 == no limit)
     * @param memoryStoreEvictionPolicy one of LRU, LFU and FIFO. Optionally null, in which case it will be set to LRU.
     * @param overflowToDisk            whether to use the disk store
     * @param diskStorePath             this parameter is ignored. CacheManager sets it using setter injection.
     * @param eternal                   whether the elements in the cache are eternal, i.e. never expire
     * @param timeToLiveSeconds         the default amount of time to live for an element from its creation date
     * @param timeToIdleSeconds         the default amount of time to live for an element from its last accessed or modified date
     * @param diskPersistent            whether to persist the cache to disk between JVM restarts
     * @param diskExpiryThreadIntervalSeconds
     *                                  how often to run the disk store expiry thread. A large number of 120 seconds plus is recommended
     * @param registeredEventListeners  a notification service. Optionally null, in which case a new one with no registered listeners will be created.
     * @param bootstrapCacheLoader      the BootstrapCacheLoader to use to populate the cache when it is first initialised. Null if none is required.
     * @since 1.2.1
     * @see #Cache(CacheConfiguration, RegisteredEventListeners, BootstrapCacheLoader) Cache(CacheConfiguration, RegisteredEventListeners, BootstrapCacheLoader),
     * for full construction support of version 2.0 and higher features.
     */
    public Cache(String name,
                 int maxElementsInMemory,
                 MemoryStoreEvictionPolicy memoryStoreEvictionPolicy,
                 boolean overflowToDisk,
                 String diskStorePath,
                 boolean eternal,
                 long timeToLiveSeconds,
                 long timeToIdleSeconds,
                 boolean diskPersistent,
                 long diskExpiryThreadIntervalSeconds,
                 RegisteredEventListeners registeredEventListeners,
                 BootstrapCacheLoader bootstrapCacheLoader) {

        this(new CacheConfiguration(name, maxElementsInMemory)
                    .memoryStoreEvictionPolicy(memoryStoreEvictionPolicy)
                    .overflowToDisk(overflowToDisk)
                    .diskStorePath(diskStorePath)
                    .eternal(eternal)
                    .timeToLiveSeconds(timeToLiveSeconds)
                    .timeToIdleSeconds(timeToIdleSeconds)
                    .diskPersistent(diskPersistent)
                    .diskExpiryThreadIntervalSeconds(diskExpiryThreadIntervalSeconds),
                registeredEventListeners,
                bootstrapCacheLoader);
    }

    /**
     * 1.2.4 Constructor
     * <p/>
     * The {@link net.sf.ehcache.config.ConfigurationFactory} and clients can create these.
     * <p/>
     * A client can specify their own settings here and pass the {@link Cache} object
     * into {@link CacheManager#addCache} to specify parameters other than the defaults.
     * <p/>
     * Only the CacheManager can initialise them.
     *
     * @param name                      the name of the cache. Note that "default" is a reserved name for the defaultCache.
     * @param maxElementsInMemory       the maximum number of elements in memory, before they are evicted (0 == no limit)
     * @param memoryStoreEvictionPolicy one of LRU, LFU and FIFO. Optionally null, in which case it will be set to LRU.
     * @param overflowToDisk            whether to use the disk store
     * @param diskStorePath             this parameter is ignored. CacheManager sets it using setter injection.
     * @param eternal                   whether the elements in the cache are eternal, i.e. never expire
     * @param timeToLiveSeconds         the default amount of time to live for an element from its creation date
     * @param timeToIdleSeconds         the default amount of time to live for an element from its last accessed or modified date
     * @param diskPersistent            whether to persist the cache to disk between JVM restarts
     * @param diskExpiryThreadIntervalSeconds
     *                                  how often to run the disk store expiry thread. A large number of 120 seconds plus is recommended
     * @param registeredEventListeners  a notification service. Optionally null, in which case a new one with no registered listeners will be created.
     * @param bootstrapCacheLoader      the BootstrapCacheLoader to use to populate the cache when it is first initialised. Null if none is required.
     * @param maxElementsOnDisk         the maximum number of Elements to allow on the disk. 0 means unlimited.
     * @since 1.2.4
     * @see #Cache(CacheConfiguration, RegisteredEventListeners, BootstrapCacheLoader) Cache(CacheConfiguration, RegisteredEventListeners, BootstrapCacheLoader),
     * for full construction support of version 2.0 and higher features.
     */
    public Cache(String name,
                 int maxElementsInMemory,
                 MemoryStoreEvictionPolicy memoryStoreEvictionPolicy,
                 boolean overflowToDisk,
                 String diskStorePath,
                 boolean eternal,
                 long timeToLiveSeconds,
                 long timeToIdleSeconds,
                 boolean diskPersistent,
                 long diskExpiryThreadIntervalSeconds,
                 RegisteredEventListeners registeredEventListeners,
                 BootstrapCacheLoader bootstrapCacheLoader,
                 int maxElementsOnDisk) {

        this(new CacheConfiguration(name, maxElementsInMemory)
                    .memoryStoreEvictionPolicy(memoryStoreEvictionPolicy)
                    .overflowToDisk(overflowToDisk)
                    .diskStorePath(diskStorePath)
                    .eternal(eternal)
                    .timeToLiveSeconds(timeToLiveSeconds)
                    .timeToIdleSeconds(timeToIdleSeconds)
                    .diskPersistent(diskPersistent)
                    .diskExpiryThreadIntervalSeconds(diskExpiryThreadIntervalSeconds)
                    .maxElementsOnDisk(maxElementsOnDisk),
                registeredEventListeners,
                bootstrapCacheLoader);
    }

    /**
     * 1.3 Constructor
     * <p/>
     * The {@link net.sf.ehcache.config.ConfigurationFactory} and clients can create these.
     * <p/>
     * A client can specify their own settings here and pass the {@link Cache} object
     * into {@link CacheManager#addCache} to specify parameters other than the defaults.
     * <p/>
     * Only the CacheManager can initialise them.
     *
     * @param name                      the name of the cache. Note that "default" is a reserved name for the defaultCache.
     * @param maxElementsInMemory       the maximum number of elements in memory, before they are evicted (0 == no limit)
     * @param memoryStoreEvictionPolicy one of LRU, LFU and FIFO. Optionally null, in which case it will be set to LRU.
     * @param overflowToDisk            whether to use the disk store
     * @param diskStorePath             this parameter is ignored. CacheManager sets it using setter injection.
     * @param eternal                   whether the elements in the cache are eternal, i.e. never expire
     * @param timeToLiveSeconds         the default amount of time to live for an element from its creation date
     * @param timeToIdleSeconds         the default amount of time to live for an element from its last accessed or modified date
     * @param diskPersistent            whether to persist the cache to disk between JVM restarts
     * @param diskExpiryThreadIntervalSeconds
     *                                  how often to run the disk store expiry thread. A large number of 120 seconds plus is recommended
     * @param registeredEventListeners  a notification service. Optionally null, in which case a new one with no registered listeners will be created.
     * @param bootstrapCacheLoader      the BootstrapCacheLoader to use to populate the cache when it is first initialised. Null if none is required.
     * @param maxElementsOnDisk         the maximum number of Elements to allow on the disk. 0 means unlimited.
     * @param diskSpoolBufferSizeMB     the amount of memory to allocate the write buffer for puts to the DiskStore.
     * @since 1.3
     * @see #Cache(CacheConfiguration, RegisteredEventListeners, BootstrapCacheLoader) Cache(CacheConfiguration, RegisteredEventListeners, BootstrapCacheLoader),
     * for full construction support of version 2.0 and higher features.
     */
    public Cache(String name,
                 int maxElementsInMemory,
                 MemoryStoreEvictionPolicy memoryStoreEvictionPolicy,
                 boolean overflowToDisk,
                 String diskStorePath,
                 boolean eternal,
                 long timeToLiveSeconds,
                 long timeToIdleSeconds,
                 boolean diskPersistent,
                 long diskExpiryThreadIntervalSeconds,
                 RegisteredEventListeners registeredEventListeners,
                 BootstrapCacheLoader bootstrapCacheLoader,
                 int maxElementsOnDisk,
                 int diskSpoolBufferSizeMB) {

        this(new CacheConfiguration(name, maxElementsInMemory)
                    .memoryStoreEvictionPolicy(memoryStoreEvictionPolicy)
                    .overflowToDisk(overflowToDisk)
                    .diskStorePath(diskStorePath)
                    .eternal(eternal)
                    .timeToLiveSeconds(timeToLiveSeconds)
                    .timeToIdleSeconds(timeToIdleSeconds)
                    .diskPersistent(diskPersistent)
                    .diskExpiryThreadIntervalSeconds(diskExpiryThreadIntervalSeconds)
                    .maxElementsOnDisk(maxElementsOnDisk)
                    .diskSpoolBufferSizeMB(diskSpoolBufferSizeMB),
                registeredEventListeners,
                bootstrapCacheLoader);
    }

    /**
     * 1.6.0 Constructor
     * <p/>
     * The {@link net.sf.ehcache.config.ConfigurationFactory} and clients can create these.
     * <p/>
     * A client can specify their own settings here and pass the {@link Cache} object
     * into {@link CacheManager#addCache} to specify parameters other than the defaults.
     * <p/>
     * Only the CacheManager can initialise them.
     *
     * @param name                      the name of the cache. Note that "default" is a reserved name for the defaultCache.
     * @param maxElementsInMemory       the maximum number of elements in memory, before they are evicted (0 == no limit)
     * @param memoryStoreEvictionPolicy one of LRU, LFU and FIFO. Optionally null, in which case it will be set to LRU.
     * @param overflowToDisk            whether to use the disk store
     * @param diskStorePath             this parameter is ignored. CacheManager sets it using setter injection.
     * @param eternal                   whether the elements in the cache are eternal, i.e. never expire
     * @param timeToLiveSeconds         the default amount of time to live for an element from its creation date
     * @param timeToIdleSeconds         the default amount of time to live for an element from its last accessed or modified date
     * @param diskPersistent            whether to persist the cache to disk between JVM restarts
     * @param diskExpiryThreadIntervalSeconds
     *                                  how often to run the disk store expiry thread. A large number of 120 seconds plus is recommended
     * @param registeredEventListeners  a notification service. Optionally null, in which case a new one with no registered listeners will be created.
     * @param bootstrapCacheLoader      the BootstrapCacheLoader to use to populate the cache when it is first initialised. Null if none is required.
     * @param maxElementsOnDisk         the maximum number of Elements to allow on the disk. 0 means unlimited.
     * @param diskSpoolBufferSizeMB     the amount of memory to allocate the write buffer for puts to the DiskStore.
     * @param clearOnFlush              whether the MemoryStore should be cleared when {@link #flush flush()} is called on the cache
     * @since 1.6.0
     * @see #Cache(CacheConfiguration, RegisteredEventListeners, BootstrapCacheLoader) Cache(CacheConfiguration, RegisteredEventListeners, BootstrapCacheLoader),
     * for full construction support of version 2.0 and higher features.
     */
    public Cache(String name,
                 int maxElementsInMemory,
                 MemoryStoreEvictionPolicy memoryStoreEvictionPolicy,
                 boolean overflowToDisk,
                 String diskStorePath,
                 boolean eternal,
                 long timeToLiveSeconds,
                 long timeToIdleSeconds,
                 boolean diskPersistent,
                 long diskExpiryThreadIntervalSeconds,
                 RegisteredEventListeners registeredEventListeners,
                 BootstrapCacheLoader bootstrapCacheLoader,
                 int maxElementsOnDisk,
                 int diskSpoolBufferSizeMB,
                 boolean clearOnFlush) {

        this(new CacheConfiguration(name, maxElementsInMemory)
                    .memoryStoreEvictionPolicy(memoryStoreEvictionPolicy)
                    .overflowToDisk(overflowToDisk)
                    .diskStorePath(diskStorePath)
                    .eternal(eternal)
                    .timeToLiveSeconds(timeToLiveSeconds)
                    .timeToIdleSeconds(timeToIdleSeconds)
                    .diskPersistent(diskPersistent)
                    .diskExpiryThreadIntervalSeconds(diskExpiryThreadIntervalSeconds)
                    .maxElementsOnDisk(maxElementsOnDisk)
                    .diskSpoolBufferSizeMB(diskSpoolBufferSizeMB)
                    .clearOnFlush(clearOnFlush),
                registeredEventListeners,
                bootstrapCacheLoader);
    }

    /**
     * 1.7.0 Constructor
     * <p/>
     * The {@link net.sf.ehcache.config.ConfigurationFactory} and clients can create these.
     * <p/>
     * A client can specify their own settings here and pass the {@link Cache} object
     * into {@link CacheManager#addCache} to specify parameters other than the defaults.
     * <p/>
     * Only the CacheManager can initialise them.
     *
     * @param name                      the name of the cache. Note that "default" is a reserved name for the defaultCache.
     * @param maxElementsInMemory       the maximum number of elements in memory, before they are evicted (0 == no limit)
     * @param memoryStoreEvictionPolicy one of LRU, LFU and FIFO. Optionally null, in which case it will be set to LRU.
     * @param overflowToDisk            whether to use the disk store
     * @param diskStorePath             this parameter is ignored. CacheManager sets it using setter injection.
     * @param eternal                   whether the elements in the cache are eternal, i.e. never expire
     * @param timeToLiveSeconds         the default amount of time to live for an element from its creation date
     * @param timeToIdleSeconds         the default amount of time to live for an element from its last accessed or modified date
     * @param diskPersistent            whether to persist the cache to disk between JVM restarts
     * @param diskExpiryThreadIntervalSeconds
     *                                  how often to run the disk store expiry thread. A large number of 120 seconds plus is recommended
     * @param registeredEventListeners  a notification service. Optionally null, in which case a new one with no registered listeners will be created.
     * @param bootstrapCacheLoader      the BootstrapCacheLoader to use to populate the cache when it is first initialised. Null if none is required.
     * @param maxElementsOnDisk         the maximum number of Elements to allow on the disk. 0 means unlimited.
     * @param diskSpoolBufferSizeMB     the amount of memory to allocate the write buffer for puts to the DiskStore.
     * @param clearOnFlush              whether the MemoryStore should be cleared when {@link #flush flush()} is called on the cache
     * @param isTerracottaClustered     whether to cluster this cache with Terracotta
     * @param terracottaValueMode       either "SERIALIZATION" or "IDENTITY" mode, only used if isTerracottaClustered=true
     * @param terracottaCoherentReads   whether this cache should use coherent reads (usually should be true) unless optimizing for read-only
     * @since 1.7.0
     * @see #Cache(CacheConfiguration, RegisteredEventListeners, BootstrapCacheLoader) Cache(CacheConfiguration, RegisteredEventListeners, BootstrapCacheLoader),
     * for full construction support of version 2.0 and higher features.
     */
    public Cache(String name, int maxElementsInMemory, MemoryStoreEvictionPolicy memoryStoreEvictionPolicy, boolean overflowToDisk,
                 String diskStorePath, boolean eternal, long timeToLiveSeconds, long timeToIdleSeconds, boolean diskPersistent,
                 long diskExpiryThreadIntervalSeconds, RegisteredEventListeners registeredEventListeners,
                 BootstrapCacheLoader bootstrapCacheLoader, int maxElementsOnDisk, int diskSpoolBufferSizeMB, boolean clearOnFlush,
                 boolean isTerracottaClustered, String terracottaValueMode, boolean terracottaCoherentReads) {

        this(new CacheConfiguration(name, maxElementsInMemory)
                    .memoryStoreEvictionPolicy(memoryStoreEvictionPolicy)
                    .overflowToDisk(overflowToDisk)
                    .diskStorePath(diskStorePath)
                    .eternal(eternal)
                    .timeToLiveSeconds(timeToLiveSeconds)
                    .timeToIdleSeconds(timeToIdleSeconds)
                    .diskPersistent(diskPersistent)
                    .diskExpiryThreadIntervalSeconds(diskExpiryThreadIntervalSeconds)
                    .maxElementsOnDisk(maxElementsOnDisk)
                    .diskSpoolBufferSizeMB(diskSpoolBufferSizeMB)
                    .clearOnFlush(clearOnFlush)
                    .terracotta(new TerracottaConfiguration()
                        .clustered(isTerracottaClustered)
                        .valueMode(terracottaValueMode)
                        .coherentReads(terracottaCoherentReads)),
                registeredEventListeners,
                bootstrapCacheLoader);
    }


    /**
     * A factory method to create a RegisteredEventListeners
     */
    private static void registerCacheListeners(CacheConfiguration cacheConfiguration,
                                                 RegisteredEventListeners registeredEventListeners) {
        List cacheEventListenerConfigurations = cacheConfiguration.getCacheEventListenerConfigurations();
        for (Object cacheEventListenerConfiguration : cacheEventListenerConfigurations) {
            CacheConfiguration.CacheEventListenerFactoryConfiguration factoryConfiguration =
                    (CacheConfiguration.CacheEventListenerFactoryConfiguration) cacheEventListenerConfiguration;
            CacheEventListener cacheEventListener = createCacheEventListener(factoryConfiguration);
            registeredEventListeners.registerListener(cacheEventListener, factoryConfiguration.getListenFor());
        }
    }

    /**
     * A factory method to register cache extensions
     *
     * @param cacheConfiguration the cache configuration
     * @param cache              the cache
     */
    private static void registerCacheExtensions(CacheConfiguration cacheConfiguration, Ehcache cache) {
        List cacheExtensionConfigurations = cacheConfiguration.getCacheExtensionConfigurations();
        for (Object cacheExtensionConfiguration : cacheExtensionConfigurations) {
            CacheConfiguration.CacheExtensionFactoryConfiguration factoryConfiguration =
                    (CacheConfiguration.CacheExtensionFactoryConfiguration) cacheExtensionConfiguration;
            CacheExtension cacheExtension = createCacheExtension(factoryConfiguration, cache);
            cache.registerCacheExtension(cacheExtension);
        }
    }

    /**
     * A factory method to register cache Loaders
     *
     * @param cacheConfiguration the cache configuration
     * @param cache              the cache
     */
    private static void registerCacheLoaders(CacheConfiguration cacheConfiguration, Ehcache cache) {
        List cacheLoaderConfigurations = cacheConfiguration.getCacheLoaderConfigurations();
        for (Object cacheLoaderConfiguration : cacheLoaderConfigurations) {
            CacheConfiguration.CacheLoaderFactoryConfiguration factoryConfiguration =
                    (CacheConfiguration.CacheLoaderFactoryConfiguration) cacheLoaderConfiguration;
            CacheLoader cacheLoader = createCacheLoader(factoryConfiguration, cache);
            cache.registerCacheLoader(cacheLoader);
        }
    }

    /**
     * A factory method to register cache writers
     *
     * @param cacheConfiguration the cache configuration
     * @param cache              the cache
     */
    private static void registerCacheWriter(CacheConfiguration cacheConfiguration, Ehcache cache) {
        CacheWriterConfiguration config = cacheConfiguration.getCacheWriterConfiguration();
        if (config != null) {
            CacheWriter cacheWriter = createCacheWriter(config, cache);
            cache.registerCacheWriter(cacheWriter);
        }
    }


    /**
     * Tries to load the class specified otherwise defaults to null.
     *
     * @param factoryConfiguration
     */
    private static CacheEventListener createCacheEventListener(
            CacheConfiguration.CacheEventListenerFactoryConfiguration factoryConfiguration) {
        String className = null;
        CacheEventListener cacheEventListener = null;
        if (factoryConfiguration != null) {
            className = factoryConfiguration.getFullyQualifiedClassPath();
        }
        if (className == null) {
            LOG.debug("CacheEventListener factory not configured. Skipping...");
        } else {
            CacheEventListenerFactory factory = (CacheEventListenerFactory)
                    ClassLoaderUtil.createNewInstance(className);
            Properties properties =

                    PropertyUtil.parseProperties(factoryConfiguration.getProperties(),
                            factoryConfiguration.getPropertySeparator());
            cacheEventListener =
                    factory.createCacheEventListener(properties);
        }
        return cacheEventListener;
    }

    /**
     * Tries to load the class specified otherwise defaults to null.
     *
     * @param factoryConfiguration
     */
    private static CacheExtension createCacheExtension(
            CacheConfiguration.CacheExtensionFactoryConfiguration factoryConfiguration, Ehcache cache) {
        String className = null;
        CacheExtension cacheExtension = null;
        if (factoryConfiguration != null) {
            className = factoryConfiguration.getFullyQualifiedClassPath();
        }
        if (className == null) {
            LOG.debug("CacheExtension factory not configured. Skipping...");
        } else {
            CacheExtensionFactory factory = (CacheExtensionFactory) ClassLoaderUtil.createNewInstance(className);
            Properties properties = PropertyUtil.parseProperties(factoryConfiguration.getProperties(),
                    factoryConfiguration.getPropertySeparator());
            cacheExtension = factory.createCacheExtension(cache, properties);
        }
        return cacheExtension;
    }

    /**
     * Tries to load the class specified otherwise defaults to null.
     *
     * @param factoryConfiguration
     */
    private static CacheLoader createCacheLoader(
            CacheConfiguration.CacheLoaderFactoryConfiguration factoryConfiguration, Ehcache cache) {
        String className = null;
        CacheLoader cacheLoader = null;
        if (factoryConfiguration != null) {
            className = factoryConfiguration.getFullyQualifiedClassPath();
        }
        if (className == null) {
            LOG.debug("CacheLoader factory not configured. Skipping...");
        } else {
            CacheLoaderFactory factory = (CacheLoaderFactory) ClassLoaderUtil.createNewInstance(className);
            Properties properties = PropertyUtil.parseProperties(factoryConfiguration.getProperties(),
                    factoryConfiguration.getPropertySeparator());
            cacheLoader = factory.createCacheLoader(cache, properties);
        }
        return cacheLoader;
    }

    /**
     * Tries to load the class specified otherwise defaults to null.
     *
     * @param config
     */
    private static CacheWriter createCacheWriter(CacheWriterConfiguration config, Ehcache cache) {
        String className = null;
        CacheWriter cacheWriter = null;
        CacheWriterConfiguration.CacheWriterFactoryConfiguration factoryConfiguration = config.getCacheWriterFactoryConfiguration();
        if (factoryConfiguration != null) {
            className = factoryConfiguration.getFullyQualifiedClassPath();
        }
        if (null == className) {
            LOG.debug("CacheWriter factory not configured. Skipping...");
        } else {
            CacheWriterFactory factory = (CacheWriterFactory) ClassLoaderUtil.createNewInstance(className);
            Properties properties = PropertyUtil.parseProperties(factoryConfiguration.getProperties(),
                    factoryConfiguration.getPropertySeparator());
            if (null == properties) {
                properties = new Properties();
            }
            cacheWriter = factory.createCacheWriter(cache, properties);
        }
        return cacheWriter;
    }

    /**
     * Tries to load a BootstrapCacheLoader from the class specified.
     *
     * @return If there is none returns null.
     */
    private static final BootstrapCacheLoader createBootstrapCacheLoader(
            CacheConfiguration.BootstrapCacheLoaderFactoryConfiguration factoryConfiguration) throws CacheException {
        String className = null;
        BootstrapCacheLoader bootstrapCacheLoader = null;
        if (factoryConfiguration != null) {
            className = factoryConfiguration.getFullyQualifiedClassPath();
        }
        if (className == null || className.length() == 0) {
            LOG.debug("No BootstrapCacheLoaderFactory class specified. Skipping...");
        } else {
            BootstrapCacheLoaderFactory factory = (BootstrapCacheLoaderFactory)
                    ClassLoaderUtil.createNewInstance(className);
            Properties properties = PropertyUtil.parseProperties(factoryConfiguration.getProperties(),
                    factoryConfiguration.getPropertySeparator());
            return factory.createBootstrapCacheLoader(properties);
        }
        return bootstrapCacheLoader;
    }

    /**
     * Get the TransactionManagerLookup implementation used to lookup the TransactionManager.
     * This is generally only set for XA transactional caches
     * @return The {@link net.sf.ehcache.transaction.manager.TransactionManagerLookup} instance
     */
    public TransactionManagerLookup getTransactionManagerLookup() {
       return transactionManagerLookup;
    }

    /**
     * Sets the TransactionManagerLookup that needs to be used for this cache to lookup the TransactionManager
     * This needs to be set before {@link Cache#initialise()} is called
     * @param lookup The {@link net.sf.ehcache.transaction.manager.TransactionManagerLookup} instance
     */
    public void setTransactionManagerLookup(TransactionManagerLookup lookup) {
        TransactionManagerLookup oldValue = getTransactionManagerLookup();
        this.transactionManagerLookup = lookup;
        firePropertyChange("TransactionManagerLookup", oldValue, lookup);
    }

    /**
     * Newly created caches do not have a {@link net.sf.ehcache.store.MemoryStore} or a {@link net.sf.ehcache.store.DiskStore}.
     * <p/>
     * This method creates those and makes the cache ready to accept elements
     */
    public void initialise() {
        synchronized (this) {
            if (!status.equals(Status.STATUS_UNINITIALISED)) {
                throw new IllegalStateException("Cannot initialise the " + configuration.getName()
                        + " cache because its status is not STATUS_UNINITIALISED");
            }

            if (configuration.getMaxElementsInMemory() == 0) {
                LOG.warn("Cache: " + configuration.getName() + " has a maxElementsInMemory of 0.  " +
                        "In Ehcache 2.0 this has been changed to mean a store with no capacity limit.");
            }

            final Store store;
            if (isTerracottaClustered()) {
                store = cacheManager.createTerracottaStore(this);
                boolean unlockedReads = !this.configuration.getTerracottaConfiguration().getCoherentReads();
                // if coherentReads=false, make coherent=false
                boolean coherent = unlockedReads ? false : this.configuration.getTerracottaConfiguration().isCoherent();
                store.setNodeCoherent(coherent);
            } else {
                if (useClassicLru && configuration.getMemoryStoreEvictionPolicy().equals(MemoryStoreEvictionPolicy.LRU)) {
                    Store disk = createDiskStore();
                    store = new LegacyStoreWrapper(new LruMemoryStore(this, disk), disk, registeredEventListeners, configuration);
                } else {
                    if (configuration.isDiskPersistent()) {
                        //store = DiskPersistentStore.create(this, diskStorePath);
                        Store disk = createDiskStore();
                        store = new LegacyStoreWrapper(MemoryStore.create(this, disk), disk, registeredEventListeners, configuration);
                    } else if (configuration.isOverflowToDisk()) {
                        store = OverflowToDiskStore.create(this, diskStorePath);
                    } else {
                        store = MemoryOnlyStore.create(this, diskStorePath);
                    }
                }
            }

            if (configuration.isTransactional()) {
                if (configuration.isTerracottaClustered()
                    && configuration.getTerracottaConfiguration().getValueMode() != TerracottaConfiguration.ValueMode.SERIALIZATION) {
                    throw new CacheException("To be transactional, a Terracotta clustered cache needs to be in Serialization value mode");
                }

                TransactionManager txnManager = transactionManagerLookup.getTransactionManager();
                if (txnManager == null) {
                    throw new CacheException("You've configured cache " + cacheManager.getName() + "."
                                             + configuration.getName() + " to be transactional, but no TransactionManager could be found!");
                }
                //set xa enabled
                if (configuration.isTerracottaClustered()) {
                    configuration.getTerracottaConfiguration().setCacheXA(true);
                }

                EhcacheXAStore ehcacheXAStore = cacheManager.createEhcacheXAStore(this, store);

                // this xaresource is for initial registration and recovery
                EhcacheXAResourceImpl xaResource = new EhcacheXAResourceImpl(this, txnManager, ehcacheXAStore);
                transactionManagerLookup.register(xaResource);

                this.compoundStore = new XATransactionalStore(this, ehcacheXAStore, transactionManagerLookup);
            } else {
                this.compoundStore = store;
            }
            this.cacheWriterManager = configuration.getCacheWriterConfiguration().getWriteMode().createWriterManager(this);
            initialiseCacheWriterManager(false);

            changeStatus(Status.STATUS_ALIVE);
            initialiseRegisteredCacheExtensions();
            initialiseRegisteredCacheLoaders();
            initialiseRegisteredCacheWriter();

            // initialize live statistics
            // register to get notifications of
            // put/update/removeInternal/expiry/eviction
            getCacheEventNotificationService().registerListener(liveCacheStatisticsData);
            // set up default values
            liveCacheStatisticsData.setStatisticsAccuracy(Statistics.STATISTICS_ACCURACY_BEST_EFFORT);
            liveCacheStatisticsData.setStatisticsEnabled(configuration.getStatistics());

            // register the sampled cache statistics
            this.registerCacheUsageListener(sampledCacheStatistics);

            if (isTerracottaClustered()) {
                // create this to be sure that it's present on each node to receive clustered events,
                // even if this node is not sending out its events
                cacheManager.createTerracottaEventReplicator(this);
            }
        }

        if (LOG.isDebugEnabled()) {
            LOG.debug("Initialised cache: " + configuration.getName());
        }

        if (disabled) {
            LOG.warn("Cache: " + configuration.getName() + " is disabled because the " + NET_SF_EHCACHE_DISABLED
                    + " property was set to true. No elements will be added to the cache.");
        }
    }

    /**
     * The CacheWriterManager's initialisation can be deferred until an actual CacheWriter has been registered.
     * <p/>
     * This allows users to register a cache through XML in the cache manager and still specify the CacheWriter manually through Java code, possibly referencing local resources.
     *
     * @param imperative indicates whether it's imperative for the cache writer manager to be initialised before operations can continue
     * @throws CacheException when the CacheWriterManager couldn't be initialised but it was imperative to do so
     */
    private void initialiseCacheWriterManager(boolean imperative) throws CacheException {
        if (!cacheWriterManagerInitFlag.get()) {
            cacheWriterManagerInitLock.lock();
            try {
                if (!cacheWriterManagerInitFlag.get()) {
                    if (cacheWriterManager != null && registeredCacheWriter != null) {
                        cacheWriterManager.init(this);
                        cacheWriterManagerInitFlag.set(true);
                    } else if (imperative) {
                        throw new CacheException("Cache: " + configuration.getName() + " was being used with cache writer " +
                                "features, but it wasn't properly registered beforehand.");
                    }
                }
            } finally {
                cacheWriterManagerInitLock.unlock();
            }
        }
    }

    /**
     * {@inheritDoc}
     */
    public CacheWriterManager getWriterManager() {
        return cacheWriterManager;
    }

    /**
     * Creates a disk store when either:
     * <ol>
     * <li>overflowToDisk is enabled
     * <li>diskPersistent is enabled
     * </ol>
     *
     * @return the disk store
     */
    protected Store createDiskStore() {
        if (isDiskStore()) {
            return DiskStore.create(this, diskStorePath);
        } else {
            return null;
        }
    }

    /**
     * Whether this cache uses a disk store
     *
     * @return true if the cache either overflows to disk or is disk persistent
     */
    protected boolean isDiskStore() {
        return configuration.isOverflowToDisk() || configuration.isDiskPersistent();
    }

    /**
     * Indicates whether this cache is clustered by Terracotta
     *
     * @return {@code true} when the cache is clustered by Terracotta; or {@code false} otherwise
     */
    public boolean isTerracottaClustered() {
        return configuration.isTerracottaClustered();
    }

    /**
     * Bootstrap command. This must be called after the Cache is initialised, during
     * CacheManager initialisation. If loads are synchronous, they will complete before the CacheManager
     * initialise completes, otherwise they will happen in the background.
     */
    public void bootstrap() {
        if (!disabled && bootstrapCacheLoader != null) {
            bootstrapCacheLoader.load(this);
        }

    }

    private void changeStatus(Status status) {
        this.status = status;
    }


    /**
     * Put an element in the cache.
     * <p/>
     * Resets the access statistics on the element, which would be the case if it has previously been
     * gotten from a cache, and is now being put back.
     * <p/>
     * Also notifies the CacheEventListener that:
     * <ul>
     * <li>the element was put, but only if the Element was actually put.
     * <li>if the element exists in the cache, that an update has occurred, even if the element would be expired
     * if it was requested
     * </ul>
     * <p/>
     * Caches which use synchronous replication can throw RemoteCacheException here if the replication to the cluster fails.
     * This exception should be caught in those circumstances.
     *
     * @param element A cache Element. If Serializable it can fully participate in replication and the DiskStore. If it is
     *                <code>null</code> or the key is <code>null</code>, it is ignored as a NOOP.
     * @throws IllegalStateException if the cache is not {@link Status#STATUS_ALIVE}
     * @throws CacheException
     */
    public final void put(Element element) throws IllegalArgumentException, IllegalStateException,
            CacheException {
        put(element, false);
    }


    /**
     * Put an element in the cache.
     * <p/>
     * Resets the access statistics on the element, which would be the case if it has previously been
     * gotten from a cache, and is now being put back.
     * <p/>
     * Also notifies the CacheEventListener that:
     * <ul>
     * <li>the element was put, but only if the Element was actually put.
     * <li>if the element exists in the cache, that an update has occurred, even if the element would be expired
     * if it was requested
     * </ul>
     * Caches which use synchronous replication can throw RemoteCacheException here if the replication to the cluster fails.
     * This exception should be caught in those circumstances.
     *
     * @param element                     A cache Element. If Serializable it can fully participate in replication and the DiskStore. If it is
     *                                    <code>null</code> or the key is <code>null</code>, it is ignored as a NOOP.
     * @param doNotNotifyCacheReplicators whether the put is coming from a doNotNotifyCacheReplicators cache peer, in which case this put should not initiate a
     *                                    further notification to doNotNotifyCacheReplicators cache peers
     * @throws IllegalStateException    if the cache is not {@link Status#STATUS_ALIVE}
     * @throws IllegalArgumentException if the element is null
     */
    public final void put(Element element, boolean doNotNotifyCacheReplicators) throws IllegalArgumentException,
            IllegalStateException, CacheException {
        putInternal(element, doNotNotifyCacheReplicators, false);
    }

    /**
     * {@inheritDoc}
     */
    public void putWithWriter(Element element) throws IllegalArgumentException, IllegalStateException, CacheException {
        putInternal(element, false, true);
    }

    private void putInternal(Element element, boolean doNotNotifyCacheReplicators, boolean useCacheWriter) {
        if (useCacheWriter) {
            initialiseCacheWriterManager(true);
        }

        checkStatus();

        if (disabled) {
            return;
        }

        if (element == null) {
            if (doNotNotifyCacheReplicators) {

                LOG.debug("Element from replicated put is null. This happens because the element is a SoftReference" +
                        " and it has been collected. Increase heap memory on the JVM or set -Xms to be the same as " +
                        "-Xmx to avoid this problem.");

            }
            //nulls are ignored
            return;
        }


        if (element.getObjectKey() == null) {
            //nulls are ignored
            return;
        }

        element.resetAccessStatistics();
        
        applyDefaultsToElementWithoutLifespanSet(element);

        backOffIfDiskSpoolFull();

        if (useCacheWriter) {
            boolean elementExists = false;
            try {
                elementExists = compoundStore.containsKey(element.getObjectKey());
                elementExists = !compoundStore.putWithWriter(element, cacheWriterManager) || elementExists;
                if (elementExists) {
                    element.updateUpdateStatistics();
                }
                notifyPutInternalListeners(element, doNotNotifyCacheReplicators, elementExists);
            } catch (CacheWriterManagerException e) {
                if (configuration.getCacheWriterConfiguration().getNotifyListenersOnException()) {
                    notifyPutInternalListeners(element, doNotNotifyCacheReplicators, elementExists);
                }
                throw e.getCause();
            }
        } else {
            boolean elementExists = !compoundStore.put(element);
            if (elementExists) {
                element.updateUpdateStatistics();
            }
            notifyPutInternalListeners(element, doNotNotifyCacheReplicators, elementExists);
        }
    }

    private void notifyPutInternalListeners(Element element, boolean doNotNotifyCacheReplicators, boolean elementExists) {
        if (elementExists) {
            registeredEventListeners.notifyElementUpdated(element, doNotNotifyCacheReplicators);
        } else {
            registeredEventListeners.notifyElementPut(element, doNotNotifyCacheReplicators);
        }
    }

    /**
     * wait outside of synchronized block so as not to block readers
     * If the disk store spool is full wait a short time to give it a chance to
     * catch up.
     * todo maybe provide a warning if this is continually happening or monitor via JMX
     */
    private void backOffIfDiskSpoolFull() {

        if (compoundStore.bufferFull()) {
            //back off to avoid OutOfMemoryError
            try {
                Thread.sleep(BACK_OFF_TIME_MILLIS);
            } catch (InterruptedException e) {
                //do not care if this happens
            }
        }
    }

    private void applyDefaultsToElementWithoutLifespanSet(Element element) {
        if (!element.isLifespanSet()) {
            element.setLifespanDefaults(TimeUtil.convertTimeToInt(configuration.getTimeToIdleSeconds()),
                    TimeUtil.convertTimeToInt(configuration.getTimeToLiveSeconds()),
                    configuration.isEternal());
        }
    }

    /**
     * Put an element in the cache, without updating statistics, or updating listeners. This is meant to be used
     * in conjunction with {@link #getQuiet}.
     * Synchronization is handled within the method.
     * <p/>
     * Caches which use synchronous replication can throw RemoteCacheException here if the replication to the cluster fails.
     * This exception should be caught in those circumstances.
     * <p/>
     *
     * @param element A cache Element. If Serializable it can fully participate in replication and the DiskStore. If it is
     *                <code>null</code> or the key is <code>null</code>, it is ignored as a NOOP.
     * @throws IllegalStateException    if the cache is not {@link Status#STATUS_ALIVE}
     * @throws IllegalArgumentException if the element is null
     */
    public final void putQuiet(Element element) throws IllegalArgumentException, IllegalStateException,
            CacheException {
        checkStatus();

        if (disabled) {
            return;
        }

        if (element == null || element.getObjectKey() == null) {
            //nulls are ignored
            return;
        }

        applyDefaultsToElementWithoutLifespanSet(element);

        compoundStore.put(element);
    }

    /**
     * Gets an element from the cache. Updates Element Statistics
     * <p/>
     * Note that the Element's lastAccessTime is always the time of this get.
     * Use {@link #getQuiet(Object)} to peak into the Element to see its last access time with get
     * <p/>
     * Synchronization is handled within the method.
     *
     * @param key a serializable value. Null keys are not stored so get(null) always returns null
     * @return the element, or null, if it does not exist.
     * @throws IllegalStateException if the cache is not {@link Status#STATUS_ALIVE}
     * @see #isExpired
     */
    public final Element get(Serializable key) throws IllegalStateException, CacheException {
        return get((Object) key);
    }


    /**
     * Gets an element from the cache. Updates Element Statistics
     * <p/>
     * Note that the Element's lastAccessTime is always the time of this get.
     * Use {@link #getQuiet(Object)} to peak into the Element to see its last access time with get
     * <p/>
     * Synchronization is handled within the method.
     *
     * @param key an Object value
     * @return the element, or null, if it does not exist.
     * @throws IllegalStateException if the cache is not {@link Status#STATUS_ALIVE}
     * @see #isExpired
     * @since 1.2
     */
    public final Element get(Object key) throws IllegalStateException, CacheException {
        checkStatus();

        if (disabled) {
            return null;
        }

        if (isStatisticsEnabled()) {
            long start = System.currentTimeMillis();

            Element element = searchInStoreWithStats(key, false, true);
            if (element == null) {
                liveCacheStatisticsData.cacheMissNotFound();
                if (LOG.isDebugEnabled()) {
                    LOG.debug(configuration.getName() + " cache - Miss");
                }
            }
            //todo is this expensive. Maybe ditch.
            long end = System.currentTimeMillis();
            liveCacheStatisticsData.addGetTimeMillis(end - start);
            return element;
        } else {
            return searchInStoreWithoutStats(key, false, true);
        }
    }

    /**
     * This method will return, from the cache, the Element associated with the argument "key".
     * <p/>
     * If the Element is not in the cache, the associated cache loader will be called. That is either the CacheLoader passed in, or if null,
     * the one associated with the cache. If both are null, no load is performed and null is returned.
     * <p/>
     * If the loader decides to assign a null value to the Element, an Element with a null value is created and stored in the cache.
     * <p/>
     * Because this method may take a long time to complete, it is not synchronized. The underlying cache operations
     * are synchronized.
     *
     * @param key            key whose associated value is to be returned.
     * @param loader         the override loader to use. If null, the cache's default loader will be used
     * @param loaderArgument an argument to pass to the CacheLoader.
     * @return an element if it existed or could be loaded, otherwise null
     * @throws CacheException
     */
    public Element getWithLoader(Object key, CacheLoader loader, Object loaderArgument) throws CacheException {

        Element element = get(key);
        if (element != null) {
            return element;
        }

        if (registeredCacheLoaders.size() == 0 && loader == null) {
            return null;
        }

        try {
            //check again in case the last thread loaded it
            element = getQuiet(key);
            if (element != null) {
                return element;
            }
            Future future = asynchronousLoad(key, loader, loaderArgument);
            //wait for result
            future.get();
        } catch (Exception e) {
            throw new CacheException("Exception on load for key " + key, e);
        }
        return getQuiet(key);
    }

    /**
     * The load method provides a means to "pre load" the cache. This method will, asynchronously, load the specified
     * object into the cache using the associated CacheLoader. If the object already exists in the cache, no action is
     * taken. If no loader is associated with the object, no object will be loaded into the cache. If a problem is
     * encountered during the retrieving or loading of the object, an exception should be logged. If the "arg" argument
     * is set, the arg object will be passed to the CacheLoader.load method. The cache will not dereference the object.
     * If no "arg" value is provided a null will be passed to the load method. The storing of null values in the cache
     * is permitted, however, the get method will not distinguish returning a null stored in the cache and not finding
     * the object in the cache. In both cases a null is returned.
     * <p/>
     * The Ehcache native API provides similar functionality to loaders using the
     * decorator {@link net.sf.ehcache.constructs.blocking.SelfPopulatingCache}
     *
     * @param key key whose associated value to be loaded using the associated CacheLoader if this cache doesn't contain it.
     * @throws CacheException
     */
    public void load(final Object key) throws CacheException {
        if (registeredCacheLoaders.size() == 0) {

            LOG.debug("The CacheLoader is null. Returning.");
            return;
        }

        boolean existsOnCall = isKeyInCache(key);
        if (existsOnCall) {

            LOG.debug("The key {} exists in the cache. Returning.", key);
            return;
        }

        asynchronousLoad(key, null, null);
    }

    /**
     * The getAll method will return, from the cache, a Map of the objects associated with the Collection of keys in argument "keys".
     * If the objects are not in the cache, the associated cache loader will be called. If no loader is associated with an object,
     * a null is returned. If a problem is encountered during the retrieving or loading of the objects, an exception will be thrown.
     * If the "arg" argument is set, the arg object will be passed to the CacheLoader.loadAll method. The cache will not dereference
     * the object. If no "arg" value is provided a null will be passed to the loadAll method. The storing of null values in the cache
     * is permitted, however, the get method will not distinguish returning a null stored in the cache and not finding the object in
     * the cache. In both cases a null is returned.
     * <p/>
     * <p/>
     * Note. If the getAll exceeds the maximum cache size, the returned map will necessarily be less than the number specified.
     * <p/>
     * Because this method may take a long time to complete, it is not synchronized. The underlying cache operations
     * are synchronized.
     * <p/>
     * The constructs package provides similar functionality using the
     * decorator {@link net.sf.ehcache.constructs.blocking.SelfPopulatingCache}
     *
     * @param keys           a collection of keys to be returned/loaded
     * @param loaderArgument an argument to pass to the CacheLoader.
     * @return a Map populated from the Cache. If there are no elements, an empty Map is returned.
     * @throws CacheException
     */
    public Map getAllWithLoader(Collection keys, Object loaderArgument) throws CacheException {
        if (keys == null) {
            return new HashMap(0);
        }
        Map<Object, Object> map = new HashMap<Object, Object>(keys.size());

        List<Object> missingKeys = new ArrayList<Object>(keys.size());

        if (registeredCacheLoaders.size() > 0) {
            Object key = null;
            try {
                map = new HashMap<Object, Object>(keys.size());

                for (Object key1 : keys) {
                    key = key1;

                    if (isKeyInCache(key)) {
                        Element element = get(key);
                        if (element != null) {
                            map.put(key, element.getObjectValue());
                        } else {
                            map.put(key, null);
                        }
                    } else {
                        missingKeys.add(key);
                    }
                }

                //now load everything that's missing.
                Future future = asynchronousLoadAll(missingKeys, loaderArgument);
                future.get();


                for (Object missingKey : missingKeys) {
                    key = missingKey;
                    Element element = get(key);
                    if (element != null) {
                        map.put(key, element.getObjectValue());
                    } else {
                        map.put(key, null);
                    }
                }

            } catch (InterruptedException e) {
                throw new CacheException(e.getMessage() + " for key " + key, e);
            } catch (ExecutionException e) {
                throw new CacheException(e.getMessage() + " for key " + key, e);
            }
        } else {
            for (Object key : keys) {
                Element element = get(key);
                if (element != null) {
                    map.put(key, element.getObjectValue());
                } else {
                    map.put(key, null);
                }
            }
        }
        return map;
    }


    /**
     * The loadAll method provides a means to "pre load" objects into the cache. This method will, asynchronously, load
     * the specified objects into the cache using the associated cache loader(s). If the an object already exists in the
     * cache, no action is taken. If no loader is associated with the object, no object will be loaded into the cache.
     * If a problem is encountered during the retrieving or loading of the objects, an exception (to be defined)
     * should be logged. The getAll method will return, from the cache, a Map of the objects associated with the
     * Collection of keys in argument "keys". If the objects are not in the cache, the associated cache loader will be
     * called. If no loader is associated with an object, a null is returned. If a problem is encountered during the
     * retrieving or loading of the objects, an exception (to be defined) will be thrown. If the "arg" argument is set,
     * the arg object will be passed to the CacheLoader.loadAll method. The cache will not dereference the object.
     * If no "arg" value is provided a null will be passed to the loadAll method.
     * <p/>
     * keys - collection of the keys whose associated values to be loaded into this cache by using the associated
     * CacheLoader if this cache doesn't contain them.
     * <p/>
     * The Ehcache native API provides similar functionality to loaders using the
     * decorator {@link net.sf.ehcache.constructs.blocking.SelfPopulatingCache}
     */
    public void loadAll(final Collection keys, final Object argument) throws CacheException {

        if (registeredCacheLoaders.size() == 0) {

            LOG.debug("The CacheLoader is null. Returning.");
            return;
        }
        if (keys == null) {
            return;
        }
        asynchronousLoadAll(keys, argument);
    }

    /**
     * Gets an element from the cache, without updating Element statistics. Cache statistics are
     * still updated. Listeners are not called.
     * <p/>
     *
     * @param key a serializable value
     * @return the element, or null, if it does not exist.
     * @throws IllegalStateException if the cache is not {@link Status#STATUS_ALIVE}
     * @see #isExpired
     */
    public final Element getQuiet(Serializable key) throws IllegalStateException, CacheException {
        return getQuiet((Object) key);
    }

    /**
     * Gets an element from the cache, without updating Element statistics. Cache statistics are
     * not updated.
     * <p/>
     * Listeners are not called.
     *
     * @param key a serializable value
     * @return the element, or null, if it does not exist.
     * @throws IllegalStateException if the cache is not {@link Status#STATUS_ALIVE}
     * @see #isExpired
     * @since 1.2
     */
    public final Element getQuiet(Object key) throws IllegalStateException, CacheException {
        checkStatus();
        return searchInStoreWithoutStats(key, true, false);
    }

    /**
     * Returns a list of all element keys in the cache, whether or not they are expired.
     * <p/>
     * The returned keys are unique and can be considered a set.
     * <p/>
     * The List returned is not live. It is a copy.
     * <p/>
     * The time taken is O(n). On a single CPU 1.8Ghz P4, approximately 8ms is required
     * for each 1000 entries.
     *
     * @return a list of {@link Object} keys
     * @throws IllegalStateException if the cache is not {@link Status#STATUS_ALIVE}
     */
    public final List getKeys() throws IllegalStateException, CacheException {
        checkStatus();
        return Arrays.asList(compoundStore.getKeyArray());
    }

    /**
     * Returns a list of all element keys in the cache. Only keys of non-expired
     * elements are returned.
     * <p/>
     * The returned keys are unique and can be considered a set.
     * <p/>
     * The List returned is not live. It is a copy.
     * <p/>
     * The time taken is O(n), where n is the number of elements in the cache. On
     * a 1.8Ghz P4, the time taken is approximately 200ms per 1000 entries. This method
     * is not synchronized, because it relies on a non-live list returned from {@link #getKeys()}
     * , which is synchronised, and which takes 8ms per 1000 entries. This way
     * cache liveness is preserved, even if this method is very slow to return.
     * <p/>
     * Consider whether your usage requires checking for expired keys. Because
     * this method takes so long, depending on cache settings, the list could be
     * quite out of date by the time you get it.
     *
     * @return a list of {@link Object} keys
     * @throws IllegalStateException if the cache is not {@link Status#STATUS_ALIVE}
     */
    public final List getKeysWithExpiryCheck() throws IllegalStateException, CacheException {
        List allKeyList = getKeys();
        //removeInternal keys of expired elements
        ArrayList<Object> nonExpiredKeys = new ArrayList<Object>(allKeyList.size());
        int allKeyListSize = allKeyList.size();
        for (int i = 0; i < allKeyListSize; i++) {
            Object key = allKeyList.get(i);
            Element element = getQuiet(key);
            if (element != null) {
                nonExpiredKeys.add(key);
            }
        }
        nonExpiredKeys.trimToSize();
        return nonExpiredKeys;
    }


    /**
     * Returns a list of all elements in the cache, whether or not they are expired.
     * <p/>
     * The returned keys are not unique and may contain duplicates. If the cache is only
     * using the memory store, the list will be unique. If the disk store is being used
     * as well, it will likely contain duplicates, because of the internal store design.
     * <p/>
     * The List returned is not live. It is a copy.
     * <p/>
     * The time taken is O(log n). On a single CPU 1.8Ghz P4, approximately 6ms is required
     * for 1000 entries and 36 for 50000.
     * <p/>
     * This is the fastest getKeys method
     *
     * @return a list of {@link Object} keys
     * @throws IllegalStateException if the cache is not {@link Status#STATUS_ALIVE}
     */
    public final List getKeysNoDuplicateCheck() throws IllegalStateException {
        checkStatus();
        return getKeys();
    }

    private Element searchInStoreWithStats(Object key, boolean quiet, boolean notifyListeners) {
        Element element;
        if (quiet) {
            element = compoundStore.getQuiet(key);
        } else {
            element = compoundStore.get(key);
        }

        if (element != null) {
            if (isExpired(element)) {
                if (LOG.isDebugEnabled()) {
                    LOG.debug(configuration.getName() + " Memory cache hit, but element expired");
                }
                if (!quiet) {
                    liveCacheStatisticsData.cacheMissExpired();
                }
                removeInternal(key, true, notifyListeners, false, false);
                element = null;
            } else if (!quiet) {
                element.updateAccessStatistics();
                if (LOG.isDebugEnabled()) {
                    LOG.debug(getName() + "Cache: " + getName() + "MemoryStore hit for " + key);
                }
                liveCacheStatisticsData.cacheHitInMemory();
            }
        } else if (LOG.isDebugEnabled()) {
            LOG.debug(getName() + "Cache: " + getName() + "MemoryStore miss for " + key);
        }
        return element;
    }

    private Element searchInStoreWithoutStats(Object key, boolean quiet, boolean notifyListeners) {
        Element element;
        if (quiet) {
            element = compoundStore.getQuiet(key);
        } else {
            element = compoundStore.get(key);
        }

        if (element != null) {
            if (isExpired(element)) {
                removeInternal(key, true, notifyListeners, false, false);
                element = null;
            } else if (!(quiet || skipUpdateAccessStatistics(element))) {
                element.updateAccessStatistics();
            }
        }
        return element;
    }

    private boolean skipUpdateAccessStatistics(Element element) {
      return configuration.isFrozen() && element.isEternal()
              && (configuration.getMaxElementsInMemory() == 0)
              && (!configuration.isOverflowToDisk() || configuration.getMaxElementsOnDisk() == 0);
    }

    /**
     * Removes an {@link Element} from the Cache. This also removes it from any
     * stores it may be in.
     * <p/>
     * Also notifies the CacheEventListener after the element was removed.
     * <p/>
     * Synchronization is handled within the method.
     * <p/>
     * Caches which use synchronous replication can throw RemoteCacheException here if the replication to the cluster fails.
     * This exception should be caught in those circumstances.
     *
     * @param key the element key to operate on
     * @return true if the element was removed, false if it was not found in the cache
     * @throws IllegalStateException if the cache is not {@link Status#STATUS_ALIVE}
     */
    public final boolean remove(Serializable key) throws IllegalStateException {
        return remove((Object) key);
    }

    /**
     * Removes an {@link Element} from the Cache. This also removes it from any
     * stores it may be in.
     * <p/>
     * Also notifies the CacheEventListener after the element was removed, but only if an Element
     * with the key actually existed.
     * <p/>
     * Synchronization is handled within the method.
     * <p/>
     * Caches which use synchronous replication can throw RemoteCacheException here if the replication to the cluster fails.
     * This exception should be caught in those circumstances.
     * <p/>
     *
     * @param key the element key to operate on
     * @return true if the element was removed, false if it was not found in the cache
     * @throws IllegalStateException if the cache is not {@link Status#STATUS_ALIVE}
     * @since 1.2
     */
    public final boolean remove(Object key) throws IllegalStateException {
        return remove(key, false);
    }


    /**
     * Removes an {@link Element} from the Cache. This also removes it from any
     * stores it may be in.
     * <p/>
     * Also notifies the CacheEventListener after the element was removed, but only if an Element
     * with the key actually existed.
     * <p/>
     * Synchronization is handled within the method.
     * <p/>
     * Caches which use synchronous replication can throw RemoteCacheException here if the replication to the cluster fails.
     * This exception should be caught in those circumstances.
     *
     * @param key                         the element key to operate on
     * @param doNotNotifyCacheReplicators whether the put is coming from a doNotNotifyCacheReplicators cache peer, in which case this put should not initiate a
     *                                    further notification to doNotNotifyCacheReplicators cache peers
     * @return true if the element was removed, false if it was not found in the cache
     * @throws IllegalStateException if the cache is not {@link Status#STATUS_ALIVE}
     */
    public final boolean remove(Serializable key, boolean doNotNotifyCacheReplicators) throws IllegalStateException {
        return remove((Object) key, doNotNotifyCacheReplicators);
    }

    /**
     * Removes an {@link Element} from the Cache. This also removes it from any
     * stores it may be in.
     * <p/>
     * Also notifies the CacheEventListener after the element was removed, but only if an Element
     * with the key actually existed.
     * <p/>
     * Synchronization is handled within the method.
     *
     * @param key                         the element key to operate on
     * @param doNotNotifyCacheReplicators whether the put is coming from a doNotNotifyCacheReplicators cache peer, in which case this put should not initiate a
     *                                    further notification to doNotNotifyCacheReplicators cache peers
     * @return true if the element was removed, false if it was not found in the cache
     * @throws IllegalStateException if the cache is not {@link Status#STATUS_ALIVE}
     */
    public final boolean remove(Object key, boolean doNotNotifyCacheReplicators) throws IllegalStateException {
        return removeInternal(key, false, true, doNotNotifyCacheReplicators, false);
    }

    /**
     * Removes an {@link Element} from the Cache, without notifying listeners. This also removes it from any
     * stores it may be in.
     * <p/>
     * Listeners are not called.
     *
     * @param key the element key to operate on
     * @return true if the element was removed, false if it was not found in the cache
     * @throws IllegalStateException if the cache is not {@link Status#STATUS_ALIVE}
     */
    public final boolean removeQuiet(Serializable key) throws IllegalStateException {
        return removeInternal(key, false, false, false, false);
    }

    /**
     * Removes an {@link Element} from the Cache, without notifying listeners. This also removes it from any
     * stores it may be in.
     * <p/>
     * Listeners are not called.
     * <p/>
     * Caches which use synchronous replication can throw RemoteCacheException here if the replication to the cluster fails.
     * This exception should be caught in those circumstances.
     *
     * @param key the element key to operate on
     * @return true if the element was removed, false if it was not found in the cache
     * @throws IllegalStateException if the cache is not {@link Status#STATUS_ALIVE}
     * @since 1.2
     */
    public final boolean removeQuiet(Object key) throws IllegalStateException {
        return removeInternal(key, false, false, false, false);
    }

    /**
     * {@inheritDoc}
     */
    public boolean removeWithWriter(Object key) throws IllegalStateException {
        return removeInternal(key, false, true, false, true);
    }

    /**
     * Removes or expires an {@link Element} from the Cache after an attempt to get it determined that it should be expired.
     * This also removes it from any stores it may be in.
     * <p/>
     * Also notifies the CacheEventListener after the element has expired, but only if an Element
     * with the key actually existed.
     * <p/>
     * Synchronization is handled within the method.
     * <p/>
     * If a remove was called, listeners are notified, regardless of whether the element existed or not.
     * This allows distributed cache listeners to remove elements from a cluster regardless of whether they
     * existed locally.
     * <p/>
     * Caches which use synchronous replication can throw RemoteCacheException here if the replication to the cluster fails.
     * This exception should be caught in those circumstances.
     *
     * @param key                         the element key to operate on
     * @param expiry                      if the reason this method is being called is to expire the element
     * @param notifyListeners             whether to notify listeners
     * @param doNotNotifyCacheReplicators whether not to notify cache replicators
     * @param useCacheWriter              if the element should else be removed from the cache writer
     * @return true if the element was removed, false if it was not found in the cache
     * @throws IllegalStateException if the cache is not {@link Status#STATUS_ALIVE}
     */
    private boolean removeInternal(Object key, boolean expiry, boolean notifyListeners,
                           boolean doNotNotifyCacheReplicators, boolean useCacheWriter)
            throws IllegalStateException {

        if (useCacheWriter) {
            initialiseCacheWriterManager(true);
        }

        checkStatus();
        Element elementFromStore = null;

        if (useCacheWriter) {
            try {
                elementFromStore = compoundStore.removeWithWriter(key, cacheWriterManager);
            } catch (CacheWriterManagerException e) {
                if (configuration.getCacheWriterConfiguration().getNotifyListenersOnException()) {
                    notifyRemoveInternalListeners(key, expiry, notifyListeners, doNotNotifyCacheReplicators,
                            elementFromStore);
                }
                throw e.getCause();
            }
        } else {
            elementFromStore = compoundStore.remove(key);
        }
        
        return notifyRemoveInternalListeners(key, expiry, notifyListeners, doNotNotifyCacheReplicators,
                elementFromStore);
    }

    private boolean notifyRemoveInternalListeners(Object key, boolean expiry, boolean notifyListeners, boolean doNotNotifyCacheReplicators,
                                                  Element elementFromStore) {
        boolean removed = false;
        boolean removeNotified = false;

        //Elements may be in both places. Always notify the MemoryStore version if there are two
        if (elementFromStore != null) {
            if (expiry) {
                //always notify expire which is lazy regardless of the removeQuiet
                registeredEventListeners.notifyElementExpiry(elementFromStore, doNotNotifyCacheReplicators);
            } else if (notifyListeners) {
                removeNotified = true;
                registeredEventListeners.notifyElementRemoved(elementFromStore, doNotNotifyCacheReplicators);
            }
            removed = true;
        }

        //If we are trying to remove an element which does not exist locally, we should still notify so that
        //cluster invalidations work.
        if (notifyListeners && !expiry && !removeNotified) {
            Element syntheticElement = new Element(key, null);
            registeredEventListeners.notifyElementRemoved(syntheticElement, doNotNotifyCacheReplicators);
        }

        return removed;
    }

    /**
     * Removes all cached items.
     * Synchronization is handled within the method.
     * <p/>
     * Caches which use synchronous replication can throw RemoteCacheException here if the replication to the cluster fails.
     * This exception should be caught in those circumstances.
     *
     * @throws IllegalStateException if the cache is not {@link Status#STATUS_ALIVE}
     */
    public void removeAll() throws IllegalStateException, CacheException {
        removeAll(false);
    }


    /**
     * Removes all cached items.
     * Synchronization is handled within the method.
     * <p/>
     * Caches which use synchronous replication can throw RemoteCacheException here if the replication to the cluster fails.
     * This exception should be caught in those circumstances.
     *
     * @throws IllegalStateException if the cache is not {@link Status#STATUS_ALIVE}
     */
    public void removeAll(boolean doNotNotifyCacheReplicators) throws IllegalStateException, CacheException {
        checkStatus();
        compoundStore.removeAll();
        registeredEventListeners.notifyRemoveAll(doNotNotifyCacheReplicators);
    }

    /**
     * Starts an orderly shutdown of the Cache. Steps are:
     * <ol>
     * <li>Completes any outstanding CacheLoader loads.
     * <li>Completes any outstanding CacheWriter operations.
     * <li>Disposes any cache extensions.
     * <li>Disposes any cache event listeners. The listeners normally complete, so for example distributed caching operations will complete.
     * <li>Flushes all cache items from memory to the disk store, if any
     * <li>changes status to shutdown, so that any cache operations after this point throw IllegalStateException
     * </ol>
     * This method should be invoked only by CacheManager, as a cache's lifecycle is bound into that of it's cache manager.
     *
     * @throws IllegalStateException if the cache is already {@link Status#STATUS_SHUTDOWN}
     */
    public synchronized void dispose() throws IllegalStateException {
        checkStatusNotDisposed();

        if (executorService != null) {
            executorService.shutdown();
        }

        disposeRegisteredCacheExtensions();
        disposeRegisteredCacheLoaders();
        disposeRegisteredCacheWriter();
        registeredEventListeners.dispose();

        if (cacheWriterManager != null) {
            cacheWriterManager.dispose();
        }

        if (compoundStore != null) {
            compoundStore.dispose();
        }
        changeStatus(Status.STATUS_SHUTDOWN);
    }

    private void initialiseRegisteredCacheExtensions() {
        for (CacheExtension cacheExtension : registeredCacheExtensions) {
            cacheExtension.init();
        }
    }

    private void disposeRegisteredCacheExtensions() {
        for (CacheExtension cacheExtension : registeredCacheExtensions) {
            cacheExtension.dispose();
        }
    }

    private void initialiseRegisteredCacheLoaders() {
        for (CacheLoader cacheLoader : registeredCacheLoaders) {
            cacheLoader.init();
        }
    }

    private void disposeRegisteredCacheLoaders() {
        for (CacheLoader cacheLoader : registeredCacheLoaders) {
            cacheLoader.dispose();
        }
    }

    private void initialiseRegisteredCacheWriter() {
        CacheWriter writer = registeredCacheWriter;
        if (writer != null) {
            writer.init();
        }
    }

    private void disposeRegisteredCacheWriter() {
        CacheWriter writer = registeredCacheWriter;
        if (writer != null) {
            writer.dispose();
        }
    }

    /**
     * Gets the cache configuration this cache was created with.
     * <p/>
     * Things like listeners that are added dynamically are excluded.
     */
    public CacheConfiguration getCacheConfiguration() {
        return configuration;
    }


    /**
     * Flushes all cache items from memory to the disk store, and from the DiskStore to disk.
     *
     * @throws IllegalStateException if the cache is not {@link Status#STATUS_ALIVE}
     */
    public final synchronized void flush() throws IllegalStateException, CacheException {
        checkStatus();
        try {
            compoundStore.flush();
        } catch (IOException e) {
            throw new CacheException("Unable to flush cache: " + configuration.getName()
                    + ". Initial cause was " + e.getMessage(), e);
        }
    }

    /**
     * Gets the size of the cache. This is a subtle concept. See below.
     * <p/>
     * The size is the number of {@link Element}s in the {@link import net.sf.ehcache.store.MemoryStore}
     * plus the number of {@link Element}s in the {@link DiskStore}. However, if
     * the cache is Terracotta clustered, the underlying store has a coherent
     * view of the all the elements in the cache and doesn't have to be
     * aggregated from an underlying {@code MemoryStore} and {@code DiskStore}.
     * <p/>
     * This number is the actual number of elements, including expired elements
     * that have not been removed.
     * <p/>
     * Expired elements are removed from the the memory store when getting an
     * expired element, or when attempting to spool an expired element to disk.
     * <p/>
     * Expired elements are removed from the disk store when getting an expired
     * element, or when the expiry thread runs, which is once every five
     * minutes.
     * <p/>
     * To get an exact size, which would exclude expired elements, use
     * {@link #getKeysWithExpiryCheck()}.size(), although see that method for
     * the approximate time that would take.
     * <p/>
     * To get a very fast result, use {@link #getKeysNoDuplicateCheck()}.size().
     * If the disk store is being used, there will be some duplicates.
     *
     * @return The size value
     * @throws IllegalStateException if the cache is not {@link Status#STATUS_ALIVE}
     */
    public final int getSize() throws IllegalStateException, CacheException {
        checkStatus();

        if (compoundStore.isCacheCoherent()) {
            return compoundStore.getTerracottaClusteredSize();
        } else {
            return compoundStore.getSize();
        }
    }

    /**
     * {@inheritDoc}
     */
    public int getSizeBasedOnAccuracy(int statisticsAccuracy)
            throws IllegalStateException, CacheException {
        if (statisticsAccuracy == Statistics.STATISTICS_ACCURACY_BEST_EFFORT) {
            return getSize();
        } else if (statisticsAccuracy == Statistics.STATISTICS_ACCURACY_GUARANTEED) {
            return getKeysWithExpiryCheck().size();
        } else if (statisticsAccuracy == Statistics.STATISTICS_ACCURACY_NONE) {
            return getKeysNoDuplicateCheck().size();
        }
        throw new IllegalArgumentException("Unknown statistics accuracy: "
                + statisticsAccuracy);
    }

    /**
     * Gets the size of the memory store for this cache. This method relies on calculating
     * Serialized sizes. If the Element values are not Serializable they will show as zero.
     * <p/>
     * Warning: This method can be very expensive to run. Allow approximately 1 second
     * per 1MB of entries. Running this method could create liveness problems
     * because the object lock is held for a long period
     * <p/>
     *
     * @return the approximate size of the memory store in bytes
     * @throws IllegalStateException
     */
    public final long calculateInMemorySize() throws IllegalStateException, CacheException {
        checkStatus();
        return compoundStore.getInMemorySizeInBytes();
    }


    /**
     * Returns the number of elements in the memory store.
     *
     * @return the number of elements in the memory store
     * @throws IllegalStateException if the cache is not {@link Status#STATUS_ALIVE}
     */
    public final long getMemoryStoreSize() throws IllegalStateException {
        checkStatus();
        return compoundStore.getInMemorySize();
    }

    /**
     * Returns the number of elements in the disk store.
     *
     * @return the number of elements in the disk store.
     * @throws IllegalStateException if the cache is not {@link Status#STATUS_ALIVE}
     */
    public final int getDiskStoreSize() throws IllegalStateException {
        checkStatus();
        if (isTerracottaClustered()) {
            return compoundStore.getTerracottaClusteredSize();
        } else {
            return compoundStore.getOnDiskSize();
        }
    }

    /**
     * Gets the status attribute of the Cache.
     *
     * @return The status value from the Status enum class
     */
    public final Status getStatus() {
        return status;
    }


    private void checkStatus() throws IllegalStateException {
        if (!status.equals(Status.STATUS_ALIVE)) {
            throw new IllegalStateException("The " + configuration.getName() + " Cache is not alive.");
        }
    }

    private void checkStatusNotDisposed() throws IllegalStateException {
        if (status.equals(Status.STATUS_SHUTDOWN)) {
            throw new IllegalStateException("The " + configuration.getName() + " Cache is disposed.");
        }
    }


    /**
     * Gets the cache name.
     */
    public final String getName() {
        return configuration.getName();
    }

    /**
     * Sets the cache name which will name.
     *
     * @param name the name of the cache. Should not be null. Should also not contain any '/' characters, as these interfere
     *             with distribution
     * @throws IllegalArgumentException if an illegal name is used.
     */
    public final void setName(String name) throws IllegalArgumentException {
        if (!status.equals(Status.STATUS_UNINITIALISED)) {
            throw new IllegalStateException("Only uninitialised caches can have their names set.");
        }
        configuration.setName(name);
    }

    /**
     * Returns a {@link String} representation of {@link Cache}.
     */
    @Override
    public String toString() {
        StringBuilder dump = new StringBuilder();

        dump.append("[")
                .append(" name = ").append(configuration.getName())
                .append(" status = ").append(status)
                .append(" eternal = ").append(configuration.isEternal())
                .append(" overflowToDisk = ").append(configuration.isOverflowToDisk())
                .append(" maxElementsInMemory = ").append(configuration.getMaxElementsInMemory())
                .append(" maxElementsOnDisk = ").append(configuration.getMaxElementsOnDisk())
                .append(" memoryStoreEvictionPolicy = ").append(configuration.getMemoryStoreEvictionPolicy())
                .append(" timeToLiveSeconds = ").append(configuration.getTimeToLiveSeconds())
                .append(" timeToIdleSeconds = ").append(configuration.getTimeToIdleSeconds())
                .append(" diskPersistent = ").append(configuration.isDiskPersistent())
                .append(" diskExpiryThreadIntervalSeconds = ").append(configuration.getDiskExpiryThreadIntervalSeconds())
                .append(registeredEventListeners)
                .append(" hitCount = ").append(getLiveCacheStatisticsNoCheck().getCacheHitCount())
                .append(" memoryStoreHitCount = ").append(getLiveCacheStatisticsNoCheck().getInMemoryHitCount())
                .append(" diskStoreHitCount = ").append(getLiveCacheStatisticsNoCheck().getOnDiskHitCount())
                .append(" missCountNotFound = ").append(getLiveCacheStatisticsNoCheck().getCacheMissCount())
                .append(" missCountExpired = ").append(getLiveCacheStatisticsNoCheck().getCacheMissCountExpired())
                .append(" ]");

        return dump.toString();
    }


    /**
     * Checks whether this cache element has expired.
     * <p/>
     * The element is expired if:
     * <ol>
     * <li> the idle time is non-zero and has elapsed, unless the cache is eternal; or
     * <li> the time to live is non-zero and has elapsed, unless the cache is eternal; or
     * <li> the value of the element is null.
     * </ol>
     *
     * @return true if it has expired
     * @throws IllegalStateException if the cache is not {@link Status#STATUS_ALIVE}
     * @throws NullPointerException  if the element is null
     *                               todo this does not need to be synchronized
     */
    public final boolean isExpired(Element element) throws IllegalStateException, NullPointerException {
        checkStatus();
        return element.isExpired(configuration);
    }


    /**
     * Clones a cache. This is only legal if the cache has not been
     * initialized. At that point only primitives have been set and no
     * stores have been created.
     * <p/>
     * A new, empty, RegisteredEventListeners is created on clone.
     * <p/>
     *
     * @return an object of type {@link Cache}
     * @throws CloneNotSupportedException
     */
    @Override
    public final Cache clone() throws CloneNotSupportedException {
        if (compoundStore != null) {
            throw new CloneNotSupportedException("Cannot clone an initialized cache.");
        }
        Cache copy = (Cache) super.clone();
        // create new copies of the statistics
        copy.liveCacheStatisticsData = new LiveCacheStatisticsWrapper(copy);
        copy.sampledCacheStatistics = new SampledCacheStatisticsWrapper();

        copy.configuration = configuration.clone();
        copy.guid = createGuid();

        RegisteredEventListeners registeredEventListenersFromCopy = copy.getCacheEventNotificationService();
        if (registeredEventListenersFromCopy == null || registeredEventListenersFromCopy.getCacheEventListeners().size() == 0) {
            copy.registeredEventListeners = new RegisteredEventListeners(copy);
        } else {
            copy.registeredEventListeners = new RegisteredEventListeners(copy);
            Set cacheEventListeners = registeredEventListeners.getCacheEventListeners();
            for (Object cacheEventListener1 : cacheEventListeners) {
                CacheEventListener cacheEventListener = (CacheEventListener) cacheEventListener1;
                CacheEventListener cacheEventListenerClone = (CacheEventListener) cacheEventListener.clone();
                copy.registeredEventListeners.registerListener(cacheEventListenerClone);
            }
        }


        copy.registeredCacheExtensions = new CopyOnWriteArrayList<CacheExtension>();
        for (CacheExtension registeredCacheExtension : registeredCacheExtensions) {
            copy.registerCacheExtension(registeredCacheExtension.clone(copy));
        }

        copy.registeredCacheLoaders = new CopyOnWriteArrayList<CacheLoader>();
        for (CacheLoader registeredCacheLoader : registeredCacheLoaders) {
            copy.registerCacheLoader(registeredCacheLoader.clone(copy));
        }

        if (registeredCacheWriter != null) {
            copy.registerCacheWriter(registeredCacheWriter.clone(copy));
        }

        if (bootstrapCacheLoader != null) {
            BootstrapCacheLoader bootstrapCacheLoaderClone = (BootstrapCacheLoader) bootstrapCacheLoader.clone();
            copy.setBootstrapCacheLoader(bootstrapCacheLoaderClone);
        }

        return copy;
    }

    /**
     * Gets the internal Store.
     * 
     * @return the Store referenced by this cache
     * @throws IllegalStateException if the cache is not {@link Status#STATUS_ALIVE}
     */
    final Store getStore() throws IllegalStateException {
        checkStatus();
        return compoundStore;
    }
    
    /**
     * Use this to access the service in order to register and unregister listeners
     *
     * @return the RegisteredEventListeners instance for this cache.
     */
    public final RegisteredEventListeners getCacheEventNotificationService() {
        return registeredEventListeners;
    }


    /**
     * Whether an Element is stored in the cache in Memory, indicating a very low cost of retrieval.
     *
     * @return true if an element matching the key is found in memory
     */
    public final boolean isElementInMemory(Serializable key) {
        return isElementInMemory((Object) key);
    }

    /**
     * Whether an Element is stored in the cache in Memory, indicating a very low cost of retrieval.
     *
     * @return true if an element matching the key is found in memory
     * @since 1.2
     */
    public final boolean isElementInMemory(Object key) {
        return compoundStore.containsKeyInMemory(key);
    }

    /**
     * Whether an Element is stored in the cache on Disk, indicating a higher cost of retrieval.
     *
     * @return true if an element matching the key is found in the diskStore
     */
    public final boolean isElementOnDisk(Serializable key) {
        return isElementOnDisk((Object) key);
    }

    /**
     * Whether an Element is stored in the cache on Disk, indicating a higher cost of retrieval.
     *
     * @return true if an element matching the key is found in the diskStore
     * @since 1.2
     */
    public final boolean isElementOnDisk(Object key) {
        return compoundStore.containsKeyOnDisk(key);
    }

    /**
     * The GUID for this cache instance can be used to determine whether two cache instance references
     * are pointing to the same cache.
     *
     * @return the globally unique identifier for this cache instance. This is guaranteed to be unique.
     * @since 1.2
     */
    public final String getGuid() {
        return guid;
    }

    /**
     * Gets the CacheManager managing this cache. For a newly created cache this will be null until
     * it has been added to a CacheManager.
     *
     * @return the manager or null if there is none
     */
    public final CacheManager getCacheManager() {
        return cacheManager;
    }


    /**
     * Resets statistics counters back to 0.
     *
     * @throws IllegalStateException if the cache is not {@link Status#STATUS_ALIVE}
     */
    public void clearStatistics() throws IllegalStateException {
        checkStatus();
        liveCacheStatisticsData.clearStatistics();
        sampledCacheStatistics.clearStatistics();
        registeredEventListeners.clearCounters();
    }

    /**
     * Accurately measuring statistics can be expensive. Returns the current accuracy setting.
     *
     * @return one of {@link Statistics#STATISTICS_ACCURACY_BEST_EFFORT}, {@link Statistics#STATISTICS_ACCURACY_GUARANTEED}, {@link Statistics#STATISTICS_ACCURACY_NONE}
     */
    public int getStatisticsAccuracy() {
        return getLiveCacheStatistics().getStatisticsAccuracy();
    }

    /**
     * Sets the statistics accuracy.
     *
     * @param statisticsAccuracy one of {@link Statistics#STATISTICS_ACCURACY_BEST_EFFORT}, {@link Statistics#STATISTICS_ACCURACY_GUARANTEED}, {@link Statistics#STATISTICS_ACCURACY_NONE}
     */
    public void setStatisticsAccuracy(int statisticsAccuracy) {
        int oldValue = getStatisticsAccuracy();
        liveCacheStatisticsData.setStatisticsAccuracy(statisticsAccuracy);
        firePropertyChange("StatisticsAccuracy", oldValue, statisticsAccuracy);
    }

    /**
     * Causes all elements stored in the Cache to be synchronously checked for expiry, and if expired, evicted.
     */
    public void evictExpiredElements() {
        compoundStore.expireElements();
    }

    /**
     * An inexpensive check to see if the key exists in the cache.
     * <p/>
     * This method is not synchronized. It is possible that an element may exist in the cache and be removed
     * before the check gets to it, or vice versa.
     *
     * @param key the key to check.
     * @return true if an Element matching the key is found in the cache. No assertions are made about the state of the Element.
     */
    public boolean isKeyInCache(Object key) {
        if (key == null) {
            return false;
        }
        return isElementInMemory(key) || isElementOnDisk(key);
    }

    /**
     * An extremely expensive check to see if the value exists in the cache. This implementation is O(n). Ehcache
     * is not designed for efficient access in this manner.
     * <p/>
     * This method is not synchronized. It is possible that an element may exist in the cache and be removed
     * before the check gets to it, or vice versa. Because it is slow to execute the probability of that this will
     * have happened.
     *
     * @param value to check for
     * @return true if an Element matching the key is found in the cache. No assertions are made about the state of the Element.
     */
    public boolean isValueInCache(Object value) {
        for (Object key : getKeys()) {
            Element element = get(key);
            if (element != null) {
                Object elementValue = element.getValue();
                if (elementValue == null) {
                    if (value == null) {
                        return true;
                    }
                } else {
                    if (elementValue.equals(value)) {
                        return true;
                    }
                }
            }
        }
        return false;
    }

    /**
     * {@inheritDoc}
     * <p/>
     * Note, the {@link #getSize} method will have the same value as the size
     * reported by Statistics for the statistics accuracy of
     * {@link Statistics#STATISTICS_ACCURACY_BEST_EFFORT}.
     */
    public Statistics getStatistics() throws IllegalStateException {
        int size = getSizeBasedOnAccuracy(getLiveCacheStatistics()
                .getStatisticsAccuracy());
        return new Statistics(this, getLiveCacheStatistics()
                .getStatisticsAccuracy(), getLiveCacheStatistics()
                .getCacheHitCount(), getLiveCacheStatistics()
                .getOnDiskHitCount(), getLiveCacheStatistics()
                .getInMemoryHitCount(), getLiveCacheStatistics()
                .getCacheMissCount(), size, getAverageGetTime(),
                getLiveCacheStatistics().getEvictedCount(),
                getMemoryStoreSize(), getDiskStoreSize());
    }

    /**
     * For use by CacheManager.
     *
     * @param cacheManager the CacheManager for this cache to use.
     */
    public void setCacheManager(CacheManager cacheManager) {
        CacheManager oldValue = getCacheManager();
        this.cacheManager = cacheManager;
        firePropertyChange("CacheManager", oldValue, cacheManager);
    }

    /**
     * Accessor for the BootstrapCacheLoader associated with this cache. For testing purposes.
     */
    public BootstrapCacheLoader getBootstrapCacheLoader() {
        return bootstrapCacheLoader;
    }

    /**
     * Sets the bootstrap cache loader.
     *
     * @param bootstrapCacheLoader the loader to be used
     * @throws CacheException if this method is called after the cache is initialized
     */
    public void setBootstrapCacheLoader(BootstrapCacheLoader bootstrapCacheLoader) throws CacheException {
        if (!status.equals(Status.STATUS_UNINITIALISED)) {
            throw new CacheException("A bootstrap cache loader can only be set before the cache is initialized. "
                    + configuration.getName());
        }
        BootstrapCacheLoader oldValue = getBootstrapCacheLoader();
        this.bootstrapCacheLoader = bootstrapCacheLoader;
        firePropertyChange("BootstrapCacheLoader", oldValue, bootstrapCacheLoader);
    }

    /**
     * DiskStore paths can conflict between CacheManager instances. This method allows the path to be changed.
     *
     * @param diskStorePath the new path to be used.
     * @throws CacheException if this method is called after the cache is initialized
     */
    public void setDiskStorePath(String diskStorePath) throws CacheException {
        if (!status.equals(Status.STATUS_UNINITIALISED)) {
            throw new CacheException("A DiskStore path can only be set before the cache is initialized. "
                    + configuration.getName());
        }
        String oldValue = this.diskStorePath;
        synchronized (this) {
            this.diskStorePath = diskStorePath;
        }
        firePropertyChange("DiskStorePath", oldValue, diskStorePath);
    }

    /**
     * An equals method which follows the contract of {@link Object#equals(Object)}
     * <p/>
     * An Cache is equal to another one if it implements Ehcache and has the same GUID.
     *
     * @param object the reference object with which to compare.
     * @return <code>true</code> if this object is the same as the obj
     *         argument; <code>false</code> otherwise.
     * @see #hashCode()
     * @see java.util.Hashtable
     */
    @Override
    public boolean equals(Object object) {
        if (object == null) {
            return false;
        }
        if (!(object instanceof Ehcache)) {
            return false;
        }
        Ehcache other = (Ehcache) object;
        return guid.equals(other.getGuid());
    }

    /**
     * Returns a hash code value for the object. This method is
     * supported for the benefit of hashtables such as those provided by
     * <code>java.util.Hashtable</code>.
     * <p/>
     * The general contract of <code>hashCode</code> is:
     * <ul>
     * <li>Whenever it is invoked on the same object more than once during
     * an execution of a Java application, the <tt>hashCode</tt> method
     * must consistently return the same integer, provided no information
     * used in <tt>equals</tt> comparisons on the object is modified.
     * This integer need not remain consistent from one execution of an
     * application to another execution of the same application.
     * <li>If two objects are equal according to the <tt>equals(Object)</tt>
     * method, then calling the <code>hashCode</code> method on each of
     * the two objects must produce the same integer result.
     * <li>It is <em>not</em> required that if two objects are unequal
     * according to the {@link Object#equals(Object)}
     * method, then calling the <tt>hashCode</tt> method on each of the
     * two objects must produce distinct integer results.  However, the
     * programmer should be aware that producing distinct integer results
     * for unequal objects may improve the performance of hashtables.
     * </ul>
     * <p/>
     * As much as is reasonably practical, the hashCode method defined by
     * class <tt>Object</tt> does return distinct integers for distinct
     * objects. (This is typically implemented by converting the internal
     * address of the object into an integer, but this implementation
     * technique is not required by the
     * Java<font size="-2"><sup>TM</sup></font> programming language.)
     * <p/>
     * This implementation use the GUID of the cache.
     *
     * @return a hash code value for this object.
     * @see Object#equals(Object)
     * @see java.util.Hashtable
     */
    @Override
    public int hashCode() {
        return guid.hashCode();
    }


    /**
     * Create globally unique ID for this cache.
     */
    private String createGuid() {
        StringBuilder buffer = new StringBuilder().append(localhost).append("-").append(UUID.randomUUID());
        return buffer.toString();
    }

    /**
     * Register a {@link CacheExtension} with the cache. It will then be tied into the cache lifecycle.
     * <p/>
     * If the CacheExtension is not initialised, initialise it.
     */
    public void registerCacheExtension(CacheExtension cacheExtension) {
        registeredCacheExtensions.add(cacheExtension);
    }

    /**
     * @return the cache extensions as a live list
     */
    public List<CacheExtension> getRegisteredCacheExtensions() {
        return registeredCacheExtensions;
    }


    /**
     * Unregister a {@link CacheExtension} with the cache. It will then be detached from the cache lifecycle.
     */
    public void unregisterCacheExtension(CacheExtension cacheExtension) {
        cacheExtension.dispose();
        registeredCacheExtensions.remove(cacheExtension);
    }


    /**
     * The average get time in ms.
     */
    public float getAverageGetTime() {
        return getLiveCacheStatistics().getAverageGetTimeMillis();
    }

    /**
     * Sets an ExceptionHandler on the Cache. If one is already set, it is overwritten.
     * <p/>
     * The ExceptionHandler is only used if this Cache's methods are accessed using
     * {@link net.sf.ehcache.exceptionhandler.ExceptionHandlingDynamicCacheProxy}.
     *
     * @see net.sf.ehcache.exceptionhandler.ExceptionHandlingDynamicCacheProxy
     */
    public void setCacheExceptionHandler(CacheExceptionHandler cacheExceptionHandler) {
        CacheExceptionHandler oldValue = getCacheExceptionHandler();
        this.cacheExceptionHandler = cacheExceptionHandler;
        firePropertyChange("CacheExceptionHandler", oldValue, cacheExceptionHandler);
    }

    /**
     * Gets the ExceptionHandler on this Cache, or null if there isn't one.
     * <p/>
     * The ExceptionHandler is only used if this Cache's methods are accessed using
     * {@link net.sf.ehcache.exceptionhandler.ExceptionHandlingDynamicCacheProxy}.
     *
     * @see net.sf.ehcache.exceptionhandler.ExceptionHandlingDynamicCacheProxy
     */
    public CacheExceptionHandler getCacheExceptionHandler() {
        return cacheExceptionHandler;
    }

    /**
     * Register a {@link CacheLoader} with the cache. It will then be tied into the cache lifecycle.
     * <p/>
     * If the CacheLoader is not initialised, initialise it.
     *
     * @param cacheLoader A Cache Loader to register
     */
    public void registerCacheLoader(CacheLoader cacheLoader) {
        registeredCacheLoaders.add(cacheLoader);
    }

    /**
     * Unregister a {@link CacheLoader} with the cache. It will then be detached from the cache lifecycle.
     *
     * @param cacheLoader A Cache Loader to unregister
     */
    public void unregisterCacheLoader(CacheLoader cacheLoader) {
        registeredCacheLoaders.remove(cacheLoader);
    }


    /**
     * @return the cache loaders as a live list
     */
    public List<CacheLoader> getRegisteredCacheLoaders() {
        return registeredCacheLoaders;
    }

    /**
     * {@inheritDoc}
     */
    public void registerCacheWriter(CacheWriter cacheWriter) {
        this.registeredCacheWriter = cacheWriter;
        initialiseCacheWriterManager(false);
    }

    /**
     * {@inheritDoc}
     */
    public void unregisterCacheWriter() {
        if (cacheWriterManagerInitFlag.get()) {
            throw new CacheException("Cache: " + configuration.getName() + " has its cache writer being unregistered " +
                    "after it was already initialised.");
        }
        this.registeredCacheWriter = null;
    }

    /**
     * {@inheritDoc}
     */
    public CacheWriter getRegisteredCacheWriter() {
        return this.registeredCacheWriter;
    }

    /**
     * Does the asynchronous loading.
     *
     * @param key
     * @param specificLoader a specific loader to use. If null the default loader is used.
     * @param argument
     * @return a Future which can be used to monitor execution
     */
    Future asynchronousLoad(final Object key, final CacheLoader specificLoader, final Object argument) {
        return getExecutorService().submit(new Runnable() {

            /**
             * Calls the CacheLoader and puts the result in the Cache
             */
            public void run() throws CacheException {
                try {
                    //Test to see if it has turned up in the meantime
                    boolean existsOnRun = isKeyInCache(key);
                    if (!existsOnRun) {
                        Object value;
                        if (specificLoader == null) {
                            if (registeredCacheLoaders.size() == 0) {
                                return;
                            }
                            value = loadWithRegisteredLoaders(argument, key);
                        } else {
                            if (argument == null) {
                                value = specificLoader.load(key);
                            } else {
                                value = specificLoader.load(key, argument);
                            }
                        }
                        if (value != null) {
                            put(new Element(key, value), false);
                        }
                    }
                } catch (Throwable e) {
                    if (LOG.isDebugEnabled()) {
                        LOG.debug("Problem during load. Load will not be completed. Cause was " + e.getCause(), e);
                    }
                    throw new CacheException("Problem during load. Load will not be completed. Cause was " + e.getCause(), e);
                }
            }
        });
    }

    private Object loadWithRegisteredLoaders(Object argument, Object key) throws CacheException {

        Object value = null;

        if (argument == null) {
            for (CacheLoader registeredCacheLoader : registeredCacheLoaders) {
                value = registeredCacheLoader.load(key);
                if (value != null) {
                    break;
                }
            }
        } else {
            for (CacheLoader registeredCacheLoader : registeredCacheLoaders) {
                value = registeredCacheLoader.load(key, argument);
                if (value != null) {
                    break;
                }
            }
        }
        return value;
    }


    /**
     * Creates a future to perform the load
     *
     * @param keys
     * @param argument the loader argument
     * @return a Future which can be used to monitor execution
     */
    Future asynchronousLoadAll(final Collection keys, final Object argument) {
        return getExecutorService().submit(new Runnable() {
            /**
             * Calls the CacheLoader and puts the result in the Cache
             */
            public void run() {
                try {
                    Set<Object> nonLoadedKeys = new HashSet<Object>();
                    for (Object key : keys) {
                        if (!isKeyInCache(key)) {
                            nonLoadedKeys.add(key);
                        }
                    }
                    Map map = loadWithRegisteredLoaders(argument, nonLoadedKeys);
                    for (Object key : map.keySet()) {
                        put(new Element(key, map.get(key)));
                    }
                } catch (Throwable e) {
                    if (LOG.isErrorEnabled()) {
                        LOG.error("Problem during load. Load will not be completed. Cause was " + e.getCause(), e);
                    }
                }
            }
        });
    }

    /**
     * Does the asynchronous loading.
     *
     * @param argument      the loader argument
     * @param nonLoadedKeys the Set of keys that are already in the Cache
     * @return A map of loaded elements
     */
    Map loadWithRegisteredLoaders(Object argument, Set<Object> nonLoadedKeys) {
        Map result = new HashMap();
        for (CacheLoader registeredCacheLoader : registeredCacheLoaders) {
            if (nonLoadedKeys.isEmpty()) {
                break;
            }

            Map resultForThisCacheLoader = null;
            if (argument == null) {
                resultForThisCacheLoader = registeredCacheLoader.loadAll(nonLoadedKeys);
            } else {
                resultForThisCacheLoader = registeredCacheLoader.loadAll(nonLoadedKeys, argument);
            }
            if (resultForThisCacheLoader != null) {
                nonLoadedKeys.removeAll(resultForThisCacheLoader.keySet());
                result.putAll(resultForThisCacheLoader);
            }
        }
        return result;
    }

    /**
     * @return Gets the executor service. This is not publically accessible.
     */
    ExecutorService getExecutorService() {
        if (executorService == null) {
            synchronized (this) {
                boolean inGoogleAppEngine;

                try {
                    Class.forName("com.google.apphosting.api.DeadlineExceededException");
                    inGoogleAppEngine = true;
                } catch (ClassNotFoundException cnfe) {
                    inGoogleAppEngine = false;
                }

                if (inGoogleAppEngine) {

                    // no Thread support. Run all tasks on the caller thread
                    executorService = new AbstractExecutorService() {
                        /** {@inheritDoc} */
                        public void execute(Runnable command) {
                            command.run();
                        }

                        /** {@inheritDoc} */
                        public List<Runnable> shutdownNow() {
                            return Collections.emptyList();
                        }

                        /** {@inheritDoc} */
                        public void shutdown() {
                        }

                        /** {@inheritDoc} */
                        public boolean isTerminated() {
                            return isShutdown();
                        }

                        /** {@inheritDoc} */
                        public boolean isShutdown() {
                            return false;
                        }

                        /** {@inheritDoc} */
                        public boolean awaitTermination(long timeout, TimeUnit unit) throws InterruptedException {
                            return true;
                        }
                    };
                } else {
                    // we can create Threads
                    executorService = new ThreadPoolExecutor(EXECUTOR_CORE_POOL_SIZE, EXECUTOR_MAXIMUM_POOL_SIZE, EXECUTOR_KEEP_ALIVE_TIME,
                            TimeUnit.MILLISECONDS, new LinkedBlockingQueue(), new NamedThreadFactory("Cache Executor Service"));
                }
            }
        }
        return executorService;
    }


    /**
     * Whether this cache is disabled. "Disabled" means:
     * <ol>
     * <li>bootstrap is disabled</li>
     * <li>puts are discarded</li>
     * <li>putQuiets are discarded</li>
     * <li>gets return null</li>
     * </ol>
     * In all other respects the cache continues as it is.
     * <p/>
     * You can disable and enable a cache programmatically through the {@link #setDisabled(boolean)} method.
     * <p/>
     * By default caches are enabled on creation, unless the <code>net.sf.ehcache.disabled</code> system
     * property is set.
     *
     * @return true if the cache is disabled.
     * @see #NET_SF_EHCACHE_DISABLED ?
     */
    public boolean isDisabled() {
        return disabled;
    }

    /**
     * Disables or enables this cache. This call overrides the previous value of disabled, even if the
     * <code>net.sf.ehcache.disabled</code> system property is set
     * <p/>
     *
     * @param disabled true if you wish to disable, false to enable
     * @see #isDisabled()
     */
    public void setDisabled(boolean disabled) {
        if (allowDisable) {
            boolean oldValue = isDisabled();
            synchronized (this) {
                this.disabled = disabled;
            }
            firePropertyChange("Disabled", oldValue, disabled);
        } else {
            throw new CacheException("Dynamic cache features are disabled");
        }
    }

    /**
     * @return the current MemoryStore policy. This may not be the configured policy, if it has been
     *         dynamically set.
     */
    public Policy getMemoryStoreEvictionPolicy() {
        return compoundStore.getInMemoryEvictionPolicy();
    }

    /**
     * Sets the eviction policy strategy. The Cache will use a policy at startup. There
     * are three policies which can be configured: LRU, LFU and FIFO. However many other
     * policies are possible. That the policy has access to the whole element enables policies
     * based on the key, value, metadata, statistics, or a combination of any of the above.
     * It is safe to change the policy of a store at any time. The new policy takes effect
     * immediately.
     *
     * @param policy the new policy
     */
    public void setMemoryStoreEvictionPolicy(Policy policy) {
<<<<<<< HEAD
        compoundStore.setInMemoryEvictionPolicy(policy);
=======
        Policy oldValue = getMemoryStoreEvictionPolicy();
        memoryStore.setEvictionPolicy(policy);
        firePropertyChange("MemoryStoreEvictionPolicy", oldValue, policy);
>>>>>>> 2be538aa
    }

    /**
     * {@inheritDoc}
     */
    public LiveCacheStatistics getLiveCacheStatistics()
            throws IllegalStateException {
        checkStatus();
        return liveCacheStatisticsData;
    }

    private LiveCacheStatistics getLiveCacheStatisticsNoCheck() {
        return liveCacheStatisticsData;
    }

    /**
     * {@inheritDoc}
     */
    public void registerCacheUsageListener(CacheUsageListener cacheUsageListener)
            throws IllegalStateException {
        checkStatus();
        liveCacheStatisticsData.registerCacheUsageListener(cacheUsageListener);
    }

    /**
     * {@inheritDoc}
     */
    public void removeCacheUsageListener(CacheUsageListener cacheUsageListener)
            throws IllegalStateException {
        checkStatus();
        liveCacheStatisticsData.removeCacheUsageListener(cacheUsageListener);
    }

    /**
     * {@inheritDoc}
     */
    public boolean isStatisticsEnabled() {
        return getLiveCacheStatistics().isStatisticsEnabled();
    }

    /**
     * {@inheritDoc}
     */
    public void setStatisticsEnabled(boolean enableStatistics) {
        boolean oldValue = isStatisticsEnabled();
        liveCacheStatisticsData.setStatisticsEnabled(enableStatistics);
        if (!enableStatistics) {
            setSampledStatisticsEnabled(false);
        }
        firePropertyChange("StatisticsEnabled", oldValue, enableStatistics);
    }

    /**
     * {@inheritDoc}
     */
    public SampledCacheStatistics getSampledCacheStatistics() {
        return sampledCacheStatistics;
    }

    /**
     * {@inheritDoc}
     */
    public void setSampledStatisticsEnabled(final boolean enableStatistics) {
        if (cacheManager == null) {
            throw new IllegalStateException(
                    "You must add the cache to a CacheManager before enabling/disabling sampled statistics.");
        }
        boolean oldValue = isSampledStatisticsEnabled();
        if (enableStatistics) {
            setStatisticsEnabled(true);
            sampledCacheStatistics.enableSampledStatistics(cacheManager.getTimer());
        } else {
            sampledCacheStatistics.disableSampledStatistics();
        }
        firePropertyChange("SampledStatisticsEnabled", oldValue, enableStatistics);
    }

    /**
     * {@inheritDoc}
     *
     * @see net.sf.ehcache.Ehcache#isSampledStatisticsEnabled()
     */
    public boolean isSampledStatisticsEnabled() {
        return sampledCacheStatistics.isSampledStatisticsEnabled();
    }

    /**
     * {@inheritDoc}
     */
    public Object getInternalContext() {
        return compoundStore.getInternalContext();
    }

    /**
     * {@inheritDoc}
     */
    public void disableDynamicFeatures() {
        configuration.freezeConfiguration();
        allowDisable = false;
    }

    /**
     * {@inheritDoc}
     */
    public boolean isClusterCoherent() {
        return compoundStore.isClusterCoherent();
    }

    /**
     * {@inheritDoc}
     */
    public boolean isNodeCoherent() {
        return compoundStore.isNodeCoherent();
    }

    /**
     * {@inheritDoc}
     */
    public void setNodeCoherent(boolean coherent) {
<<<<<<< HEAD
        compoundStore.setNodeCoherent(coherent);
=======
        boolean oldValue = isNodeCoherent();
        memoryStore.setNodeCoherent(coherent);
        firePropertyChange("NodeCoherent", oldValue, coherent);
        if (!coherent) {
            boolean clusterCoherent = isClusterCoherent();
            if (clusterCoherent) {
                firePropertyChange("ClusterCoherent", true, false);
            }
        }
>>>>>>> 2be538aa
    }

    /**
     * {@inheritDoc}
     */
    public void waitUntilClusterCoherent() {
<<<<<<< HEAD
        compoundStore.waitUntilClusterCoherent();
=======
        memoryStore.waitUntilClusterCoherent();
        firePropertyChange("ClusterCoherent", false, true);
    }
    
    // PropertyChangeSupport

    /**
     * @param listener
     */
    public synchronized void addPropertyChangeListener(PropertyChangeListener listener) {
      if (listener != null && propertyChangeSupport != null) {
        propertyChangeSupport.removePropertyChangeListener(listener);
        propertyChangeSupport.addPropertyChangeListener(listener);
      }
    }

    /**
     * @param listener
     */
    public synchronized void removePropertyChangeListener(PropertyChangeListener listener) {
      if (listener != null && propertyChangeSupport != null) {
        propertyChangeSupport.removePropertyChangeListener(listener);
      }
    }

    /**
     * @param propertyName
     * @param oldValue
     * @param newValue
     */
    public void firePropertyChange(String propertyName, Object oldValue, Object newValue) {
      PropertyChangeSupport pcs;
      synchronized (this) {
        pcs = propertyChangeSupport;
      }
      if (pcs != null && (oldValue != null || newValue != null)) {
        pcs.firePropertyChange(propertyName, oldValue, newValue);
      }
>>>>>>> 2be538aa
    }
    
}<|MERGE_RESOLUTION|>--- conflicted
+++ resolved
@@ -1889,7 +1889,7 @@
         } else {
             elementFromStore = compoundStore.remove(key);
         }
-        
+
         return notifyRemoveInternalListeners(key, expiry, notifyListeners, doNotNotifyCacheReplicators,
                 elementFromStore);
     }
@@ -2979,13 +2979,9 @@
      * @param policy the new policy
      */
     public void setMemoryStoreEvictionPolicy(Policy policy) {
-<<<<<<< HEAD
+        Policy oldValue = getMemoryStoreEvictionPolicy();
         compoundStore.setInMemoryEvictionPolicy(policy);
-=======
-        Policy oldValue = getMemoryStoreEvictionPolicy();
-        memoryStore.setEvictionPolicy(policy);
         firePropertyChange("MemoryStoreEvictionPolicy", oldValue, policy);
->>>>>>> 2be538aa
     }
 
     /**
@@ -3105,11 +3101,8 @@
      * {@inheritDoc}
      */
     public void setNodeCoherent(boolean coherent) {
-<<<<<<< HEAD
+        boolean oldValue = isNodeCoherent();
         compoundStore.setNodeCoherent(coherent);
-=======
-        boolean oldValue = isNodeCoherent();
-        memoryStore.setNodeCoherent(coherent);
         firePropertyChange("NodeCoherent", oldValue, coherent);
         if (!coherent) {
             boolean clusterCoherent = isClusterCoherent();
@@ -3117,17 +3110,13 @@
                 firePropertyChange("ClusterCoherent", true, false);
             }
         }
->>>>>>> 2be538aa
     }
 
     /**
      * {@inheritDoc}
      */
     public void waitUntilClusterCoherent() {
-<<<<<<< HEAD
         compoundStore.waitUntilClusterCoherent();
-=======
-        memoryStore.waitUntilClusterCoherent();
         firePropertyChange("ClusterCoherent", false, true);
     }
     
@@ -3165,7 +3154,6 @@
       if (pcs != null && (oldValue != null || newValue != null)) {
         pcs.firePropertyChange(propertyName, oldValue, newValue);
       }
->>>>>>> 2be538aa
     }
     
 }