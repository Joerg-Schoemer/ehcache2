/**
 *  Copyright 2003-2009 Terracotta, Inc.
 *
 *  Licensed under the Apache License, Version 2.0 (the "License");
 *  you may not use this file except in compliance with the License.
 *  You may obtain a copy of the License at
 *
 *      http://www.apache.org/licenses/LICENSE-2.0
 *
 *  Unless required by applicable law or agreed to in writing, software
 *  distributed under the License is distributed on an "AS IS" BASIS,
 *  WITHOUT WARRANTIES OR CONDITIONS OF ANY KIND, either express or implied.
 *  See the License for the specific language governing permissions and
 *  limitations under the License.
 */
package net.sf.ehcache.terracotta;

import net.sf.ehcache.Ehcache;
import net.sf.ehcache.store.Store;
<<<<<<< HEAD
import net.sf.ehcache.transaction.xa.EhcacheXAStore;
import net.sf.ehcache.writebehind.WriteBehind;
=======
import net.sf.ehcache.writer.writebehind.WriteBehind;
>>>>>>> 11025943

/**
 * Factory for creating clustered instances
 *
 * @author teck
 * @author gbevin
 * @since 1.7
 */
public interface ClusteredInstanceFactory {

  /**
   * Create a Store instance for the given cache
   *
   * @param cache the cache will backed by the returned store
   * @return store instance
   */
  Store createStore(Ehcache cache);

  /**
   * Create an WriteBehind instance for the given cache
   *
   * @param cache the cache will backed by the returned store
   * @return write behind instance
   */
<<<<<<< HEAD
  WriteBehind createAsync(Ehcache cache);
  
  
  /**
   * 
   * @param cacheName
   * @param store
   * @param txnManager
   * @return
   */
  EhcacheXAStore createXAStore(Ehcache cache, Store store);
=======
  WriteBehind createWriteBehind(Ehcache cache);
>>>>>>> 11025943
}<|MERGE_RESOLUTION|>--- conflicted
+++ resolved
@@ -17,12 +17,8 @@
 
 import net.sf.ehcache.Ehcache;
 import net.sf.ehcache.store.Store;
-<<<<<<< HEAD
 import net.sf.ehcache.transaction.xa.EhcacheXAStore;
-import net.sf.ehcache.writebehind.WriteBehind;
-=======
 import net.sf.ehcache.writer.writebehind.WriteBehind;
->>>>>>> 11025943
 
 /**
  * Factory for creating clustered instances
@@ -47,19 +43,13 @@
    * @param cache the cache will backed by the returned store
    * @return write behind instance
    */
-<<<<<<< HEAD
-  WriteBehind createAsync(Ehcache cache);
-  
-  
+  WriteBehind createWriteBehind(Ehcache cache);
+    
   /**
    * 
-   * @param cacheName
+   * @param cache
    * @param store
-   * @param txnManager
    * @return
    */
   EhcacheXAStore createXAStore(Ehcache cache, Store store);
-=======
-  WriteBehind createWriteBehind(Ehcache cache);
->>>>>>> 11025943
 }