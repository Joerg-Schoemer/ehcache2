/**
 *  Copyright 2003-2009 Terracotta, Inc.
 *
 *  Licensed under the Apache License, Version 2.0 (the "License");
 *  you may not use this file except in compliance with the License.
 *  You may obtain a copy of the License at
 *
 *      http://www.apache.org/licenses/LICENSE-2.0
 *
 *  Unless required by applicable law or agreed to in writing, software
 *  distributed under the License is distributed on an "AS IS" BASIS,
 *  WITHOUT WARRANTIES OR CONDITIONS OF ANY KIND, either express or implied.
 *  See the License for the specific language governing permissions and
 *  limitations under the License.
 */

package net.sf.ehcache.config;

import java.util.HashMap;
import java.util.HashSet;
import java.util.Iterator;
import java.util.List;
import java.util.Map;
import java.util.Properties;
import java.util.Set;

import net.sf.ehcache.Cache;
import net.sf.ehcache.CacheException;
import net.sf.ehcache.CacheManager;
import net.sf.ehcache.Ehcache;
import net.sf.ehcache.distribution.CacheManagerPeerListener;
import net.sf.ehcache.distribution.CacheManagerPeerListenerFactory;
import net.sf.ehcache.distribution.CacheManagerPeerProvider;
import net.sf.ehcache.distribution.CacheManagerPeerProviderFactory;
import net.sf.ehcache.event.CacheManagerEventListener;
import net.sf.ehcache.event.CacheManagerEventListenerFactory;
import net.sf.ehcache.exceptionhandler.CacheExceptionHandler;
import net.sf.ehcache.exceptionhandler.CacheExceptionHandlerFactory;
import net.sf.ehcache.exceptionhandler.ExceptionHandlingDynamicCacheProxy;
import net.sf.ehcache.util.ClassLoaderUtil;
import net.sf.ehcache.util.PropertyUtil;
<<<<<<< HEAD

=======
>>>>>>> 11025943
import org.slf4j.Logger;
import org.slf4j.LoggerFactory;

/**
 * The configuration for ehcache.
 * <p/>
 * This class can be populated through:
 * <ul>
 * <li>introspection by {@link ConfigurationFactory} or
 * <li>programmatically
 * </ul>
 *
 * @author Greg Luck
 * @version $Id$
 */
public final class ConfigurationHelper {

    private static final Logger LOG = LoggerFactory.getLogger(ConfigurationHelper.class.getName());

    private Configuration configuration;
    private CacheManager cacheManager;

    /**
     * Only Constructor
     *
     * @param cacheManager
     * @param configuration
     */
    public ConfigurationHelper(CacheManager cacheManager, Configuration configuration) {
        if (cacheManager == null || configuration == null) {
            throw new IllegalArgumentException("Cannot have null parameters");
        }
        this.cacheManager = cacheManager;
        this.configuration = configuration;
    }

    /**
     * Tries to create a CacheLoader from the configuration using the factory
     * specified.
     *
     * @return The CacheExceptionHandler, or null if it could not be found.
     */
    public static CacheExceptionHandler createCacheExceptionHandler(
            CacheConfiguration.CacheExceptionHandlerFactoryConfiguration factoryConfiguration) throws CacheException {
        String className = null;
        CacheExceptionHandler cacheExceptionHandler = null;
        if (factoryConfiguration != null) {
            className = factoryConfiguration.getFullyQualifiedClassPath();
        }
        if (className == null || className.length() == 0) {
            LOG.debug("No CacheExceptionHandlerFactory class specified. Skipping...");
        } else {
            CacheExceptionHandlerFactory factory = (CacheExceptionHandlerFactory)
                    ClassLoaderUtil.createNewInstance(className);
            Properties properties = PropertyUtil.parseProperties(factoryConfiguration.getProperties(),
                    factoryConfiguration.getPropertySeparator());
            return factory.createExceptionHandler(properties);
        }
        return cacheExceptionHandler;
    }


    /**
     * Tries to load the class specified otherwise defaults to null
     *
     * @return a map of CacheManagerPeerProviders
     */
    public Map<String, CacheManagerPeerProvider> createCachePeerProviders() {
        String className = null;
        Map<String, CacheManagerPeerProvider> cacheManagerPeerProviders = new HashMap<String, CacheManagerPeerProvider>();
        List<FactoryConfiguration> cachePeerProviderFactoryConfiguration =
                configuration.getCacheManagerPeerProviderFactoryConfiguration();
        for (FactoryConfiguration factoryConfiguration : cachePeerProviderFactoryConfiguration) {

            if (factoryConfiguration != null) {
                className = factoryConfiguration.getFullyQualifiedClassPath();
            }
            if (className == null) {
                LOG.debug("No CachePeerProviderFactoryConfiguration specified. Not configuring a CacheManagerPeerProvider.");
                return null;
            } else {
                CacheManagerPeerProviderFactory cacheManagerPeerProviderFactory =
                        (CacheManagerPeerProviderFactory)
                                ClassLoaderUtil.createNewInstance(className);
                Properties properties = PropertyUtil.parseProperties(factoryConfiguration.getProperties(),
                        factoryConfiguration.getPropertySeparator());
                CacheManagerPeerProvider cacheManagerPeerProvider =
                        cacheManagerPeerProviderFactory.createCachePeerProvider(cacheManager, properties);
                cacheManagerPeerProviders.put(cacheManagerPeerProvider.getScheme(), cacheManagerPeerProvider);

            }
        }
        return cacheManagerPeerProviders;
    }

    /**
     * Tries to load the class specified otherwise defaults to null
     */
    public Map<String, CacheManagerPeerListener> createCachePeerListeners() {
        String className = null;
        Map<String, CacheManagerPeerListener> cacheManagerPeerListeners = new HashMap<String, CacheManagerPeerListener>();
        List<FactoryConfiguration> cacheManagerPeerListenerFactoryConfigurations =
                configuration.getCacheManagerPeerListenerFactoryConfigurations();
        boolean first = true;
        for (FactoryConfiguration factoryConfiguration : cacheManagerPeerListenerFactoryConfigurations) {

            if (factoryConfiguration != null) {
                className = factoryConfiguration.getFullyQualifiedClassPath();
            }
            if (className == null) {
                LOG.debug("No CachePeerListenerFactoryConfiguration specified. Not configuring a CacheManagerPeerListener.");
                return null;
            } else {
                CacheManagerPeerListenerFactory cacheManagerPeerListenerFactory = (CacheManagerPeerListenerFactory)
                        ClassLoaderUtil.createNewInstance(className);
                Properties properties = PropertyUtil.parseProperties(factoryConfiguration.getProperties(),
                        factoryConfiguration.getPropertySeparator());
                CacheManagerPeerListener cacheManagerPeerListener =
                        cacheManagerPeerListenerFactory.createCachePeerListener(cacheManager, properties);
                cacheManagerPeerListeners.put(cacheManagerPeerListener.getScheme(), cacheManagerPeerListener);
            }
        }
        return cacheManagerPeerListeners;
    }

    /**
     * Tries to load the class specified.
     *
     * @return If there is none returns null.
     */
    public final CacheManagerEventListener createCacheManagerEventListener() throws CacheException {
        String className = null;
        FactoryConfiguration cacheManagerEventListenerFactoryConfiguration =
                configuration.getCacheManagerEventListenerFactoryConfiguration();
        if (cacheManagerEventListenerFactoryConfiguration != null) {
            className = cacheManagerEventListenerFactoryConfiguration.getFullyQualifiedClassPath();
        }
        if (className == null || className.length() == 0) {
            LOG.debug("No CacheManagerEventListenerFactory class specified. Skipping...");
            return null;
        } else {
            CacheManagerEventListenerFactory factory = (CacheManagerEventListenerFactory)
                    ClassLoaderUtil.createNewInstance(className);
            Properties properties = PropertyUtil.parseProperties(cacheManagerEventListenerFactoryConfiguration.properties,
                    cacheManagerEventListenerFactoryConfiguration.getPropertySeparator());
            return factory.createCacheManagerEventListener(properties);
        }
    }


    /**
     * @return the disk store path, or null if not set.
     */
    public final String getDiskStorePath() {
        DiskStoreConfiguration diskStoreConfiguration = configuration.getDiskStoreConfiguration();
        if (diskStoreConfiguration == null) {
            return null;
        } else {
            return diskStoreConfiguration.getPath();
        }
    }

    /**
     * @return the Default Cache
     * @throws net.sf.ehcache.CacheException if there is no default cache
     */
    public final Ehcache createDefaultCache() throws CacheException {
        CacheConfiguration cacheConfiguration = configuration.getDefaultCacheConfiguration();
        if (cacheConfiguration == null) {
            throw new CacheException("Illegal configuration. No default cache is configured.");
        } else {
            cacheConfiguration.name = Cache.DEFAULT_CACHE_NAME;
            return createCache(cacheConfiguration);
        }
    }

    /**
     * Creates unitialised caches for each cache configuration found
     *
     * @return an empty set if there are none,
     */
    public final Set createCaches() {
        Set caches = new HashSet();
        Set cacheConfigurations = configuration.getCacheConfigurations().entrySet();
        for (Iterator iterator = cacheConfigurations.iterator(); iterator.hasNext();) {
            Map.Entry entry = (Map.Entry) iterator.next();
            CacheConfiguration cacheConfiguration = (CacheConfiguration) entry.getValue();
            Ehcache cache = createCache(cacheConfiguration);
            caches.add(cache);
        }
        return caches;
    }


    /**
     * Calculates the number of caches in the configuration that overflow to disk
     */
    public final Integer numberOfCachesThatOverflowToDisk() {
        int count = 0;
        Set cacheConfigurations = configuration.getCacheConfigurations().entrySet();
        for (Iterator iterator = cacheConfigurations.iterator(); iterator.hasNext();) {
            Map.Entry entry = (Map.Entry) iterator.next();
            CacheConfiguration cacheConfiguration = (CacheConfiguration) entry.getValue();
            if (cacheConfiguration.overflowToDisk) {
                count++;
            }
        }
        return Integer.valueOf(count);
    }


    /**
     * Calculates the number of caches in the configuration that are diskPersistent
     */
    public final Integer numberOfCachesThatAreDiskPersistent() {
        int count = 0;
        Set cacheConfigurations = configuration.getCacheConfigurations().entrySet();
        for (Iterator iterator = cacheConfigurations.iterator(); iterator.hasNext();) {
            Map.Entry entry = (Map.Entry) iterator.next();
            CacheConfiguration cacheConfiguration = (CacheConfiguration) entry.getValue();
            if (cacheConfiguration.isDiskPersistent()) {
                count++;
            }
        }
        return Integer.valueOf(count);
    }

    /**
     * Creates a cache from configuration where the configuration cache name matches the given name
     *
     * @return the cache, or null if there is no match
     */
    final Ehcache createCacheFromName(String name) {
        CacheConfiguration cacheConfiguration = null;
        Set cacheConfigurations = configuration.getCacheConfigurations().entrySet();
        for (Iterator iterator = cacheConfigurations.iterator(); iterator.hasNext();) {
            Map.Entry entry = (Map.Entry) iterator.next();
            CacheConfiguration cacheConfigurationCandidate = (CacheConfiguration) entry.getValue();
            if (cacheConfigurationCandidate.name.equals(name)) {
                cacheConfiguration = cacheConfigurationCandidate;
                break;
            }
        }
        if (cacheConfiguration == null) {
            return null;
        } else {
            return createCache(cacheConfiguration);
        }
    }

    /**
     * Create a cache given a cache configuration
     *
     * @param cacheConfiguration
     */
    final Ehcache createCache(CacheConfiguration cacheConfiguration) {
<<<<<<< HEAD
        boolean terracottaClustered = false;
        String terracottaValueMode = null;
        boolean terracottaCoherentReads = TerracottaConfiguration.DEFAULT_COHERENT_READS;
        boolean terracottaOrphanEviction = TerracottaConfiguration.DEFAULT_ORPHAN_EVICTION;
        int terracottaOrphanEvictionPeriod = TerracottaConfiguration.DEFAULT_ORPHAN_EVICTION_PERIOD;
        boolean terracottaLocalKeyCache = TerracottaConfiguration.DEFAULT_LOCAL_KEY_CACHE;
        int terracottaLocalKeyCacheSize = TerracottaConfiguration.DEFAULT_LOCAL_KEY_CACHE_SIZE;
        boolean terracottaCopyOnRead = TerracottaConfiguration.DEFAULT_COPY_ON_READ;
        TerracottaConfiguration tcConfiguration = cacheConfiguration.getTerracottaConfiguration();
        if (tcConfiguration != null) {
            terracottaClustered = tcConfiguration.isClustered();
            terracottaValueMode = tcConfiguration.getValueMode().name();
            terracottaCoherentReads = tcConfiguration.getCoherentReads();
            terracottaOrphanEviction = tcConfiguration.getOrphanEviction();
            terracottaOrphanEvictionPeriod = tcConfiguration.getOrphanEvictionPeriod();
            terracottaLocalKeyCache = tcConfiguration.getLocalKeyCache();
            terracottaLocalKeyCacheSize = tcConfiguration.getLocalKeyCacheSize();
            terracottaCopyOnRead = tcConfiguration.isCopyOnRead();
        }

        Ehcache cache = new Cache(cacheConfiguration.name,
                cacheConfiguration.maxElementsInMemory,
                cacheConfiguration.memoryStoreEvictionPolicy,
                cacheConfiguration.overflowToDisk,
                getDiskStorePath(),
                cacheConfiguration.eternal,
                cacheConfiguration.timeToLiveSeconds,
                cacheConfiguration.timeToIdleSeconds,
                cacheConfiguration.diskPersistent,
                cacheConfiguration.diskExpiryThreadIntervalSeconds,
                null,
                null,
                cacheConfiguration.maxElementsOnDisk,
                cacheConfiguration.diskSpoolBufferSizeMB,
                cacheConfiguration.clearOnFlush,
                terracottaClustered,
                terracottaValueMode,
                terracottaCoherentReads,
                cacheConfiguration.getTransactionalMode().name(),
                configuration.getTransactionManagerLookupConfiguration().getFullyQualifiedClassPath(),
                terracottaOrphanEviction,
                terracottaOrphanEvictionPeriod,
                terracottaLocalKeyCache,
                terracottaLocalKeyCacheSize,
                terracottaCopyOnRead);
        RegisteredEventListeners listeners = cache.getCacheEventNotificationService();
        registerCacheListeners(cacheConfiguration, listeners);
        registerCacheExtensions(cacheConfiguration, cache);
        BootstrapCacheLoader bootstrapCacheLoader = createBootstrapCacheLoader(
                cacheConfiguration.getBootstrapCacheLoaderFactoryConfiguration());
        cache.setBootstrapCacheLoader(bootstrapCacheLoader);
        registerCacheLoaders(cacheConfiguration, cache);
=======
        Ehcache cache = new Cache(cacheConfiguration.clone(), null, null);
>>>>>>> 11025943
        cache = applyCacheExceptionHandler(cacheConfiguration, cache);
        return cache;
    }

    private Ehcache applyCacheExceptionHandler(CacheConfiguration cacheConfiguration, Ehcache cache) {
        CacheExceptionHandler cacheExceptionHandler =
                createCacheExceptionHandler(cacheConfiguration.getCacheExceptionHandlerFactoryConfiguration());
        cache.setCacheExceptionHandler(cacheExceptionHandler);

        if (cache.getCacheExceptionHandler() != null) {
            return ExceptionHandlingDynamicCacheProxy.createProxy(cache);
        }
        return cache;
    }

    /**
     * @return the Configuration used
     */
    public final Configuration getConfigurationBean() {
        return configuration;
    }
}<|MERGE_RESOLUTION|>--- conflicted
+++ resolved
@@ -39,10 +39,6 @@
 import net.sf.ehcache.exceptionhandler.ExceptionHandlingDynamicCacheProxy;
 import net.sf.ehcache.util.ClassLoaderUtil;
 import net.sf.ehcache.util.PropertyUtil;
-<<<<<<< HEAD
-
-=======
->>>>>>> 11025943
 import org.slf4j.Logger;
 import org.slf4j.LoggerFactory;
 
@@ -299,62 +295,7 @@
      * @param cacheConfiguration
      */
     final Ehcache createCache(CacheConfiguration cacheConfiguration) {
-<<<<<<< HEAD
-        boolean terracottaClustered = false;
-        String terracottaValueMode = null;
-        boolean terracottaCoherentReads = TerracottaConfiguration.DEFAULT_COHERENT_READS;
-        boolean terracottaOrphanEviction = TerracottaConfiguration.DEFAULT_ORPHAN_EVICTION;
-        int terracottaOrphanEvictionPeriod = TerracottaConfiguration.DEFAULT_ORPHAN_EVICTION_PERIOD;
-        boolean terracottaLocalKeyCache = TerracottaConfiguration.DEFAULT_LOCAL_KEY_CACHE;
-        int terracottaLocalKeyCacheSize = TerracottaConfiguration.DEFAULT_LOCAL_KEY_CACHE_SIZE;
-        boolean terracottaCopyOnRead = TerracottaConfiguration.DEFAULT_COPY_ON_READ;
-        TerracottaConfiguration tcConfiguration = cacheConfiguration.getTerracottaConfiguration();
-        if (tcConfiguration != null) {
-            terracottaClustered = tcConfiguration.isClustered();
-            terracottaValueMode = tcConfiguration.getValueMode().name();
-            terracottaCoherentReads = tcConfiguration.getCoherentReads();
-            terracottaOrphanEviction = tcConfiguration.getOrphanEviction();
-            terracottaOrphanEvictionPeriod = tcConfiguration.getOrphanEvictionPeriod();
-            terracottaLocalKeyCache = tcConfiguration.getLocalKeyCache();
-            terracottaLocalKeyCacheSize = tcConfiguration.getLocalKeyCacheSize();
-            terracottaCopyOnRead = tcConfiguration.isCopyOnRead();
-        }
-
-        Ehcache cache = new Cache(cacheConfiguration.name,
-                cacheConfiguration.maxElementsInMemory,
-                cacheConfiguration.memoryStoreEvictionPolicy,
-                cacheConfiguration.overflowToDisk,
-                getDiskStorePath(),
-                cacheConfiguration.eternal,
-                cacheConfiguration.timeToLiveSeconds,
-                cacheConfiguration.timeToIdleSeconds,
-                cacheConfiguration.diskPersistent,
-                cacheConfiguration.diskExpiryThreadIntervalSeconds,
-                null,
-                null,
-                cacheConfiguration.maxElementsOnDisk,
-                cacheConfiguration.diskSpoolBufferSizeMB,
-                cacheConfiguration.clearOnFlush,
-                terracottaClustered,
-                terracottaValueMode,
-                terracottaCoherentReads,
-                cacheConfiguration.getTransactionalMode().name(),
-                configuration.getTransactionManagerLookupConfiguration().getFullyQualifiedClassPath(),
-                terracottaOrphanEviction,
-                terracottaOrphanEvictionPeriod,
-                terracottaLocalKeyCache,
-                terracottaLocalKeyCacheSize,
-                terracottaCopyOnRead);
-        RegisteredEventListeners listeners = cache.getCacheEventNotificationService();
-        registerCacheListeners(cacheConfiguration, listeners);
-        registerCacheExtensions(cacheConfiguration, cache);
-        BootstrapCacheLoader bootstrapCacheLoader = createBootstrapCacheLoader(
-                cacheConfiguration.getBootstrapCacheLoaderFactoryConfiguration());
-        cache.setBootstrapCacheLoader(bootstrapCacheLoader);
-        registerCacheLoaders(cacheConfiguration, cache);
-=======
         Ehcache cache = new Cache(cacheConfiguration.clone(), null, null);
->>>>>>> 11025943
         cache = applyCacheExceptionHandler(cacheConfiguration, cache);
         return cache;
     }
