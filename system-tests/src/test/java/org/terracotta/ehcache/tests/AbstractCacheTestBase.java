/*
 * All content copyright Terracotta, Inc., unless otherwise indicated. All rights reserved.
 */
package org.terracotta.ehcache.tests;

import net.sf.ehcache.CacheManager;

import org.apache.commons.cli.ParseException;
import org.apache.commons.codec.DecoderException;
import org.apache.commons.httpclient.HttpMethod;
import org.apache.commons.io.IOUtils;
import org.objectweb.asm.ClassWriter;
import org.terracotta.test.util.JMXUtils;
import org.terracotta.test.util.TestBaseUtil;
import org.terracotta.tests.base.AbstractClientBase;
import org.terracotta.tests.base.AbstractTestBase;
import org.terracotta.toolkit.client.TerracottaClient;

import com.tc.admin.common.MBeanServerInvocationProxy;
import com.tc.test.config.model.TestConfig;

import java.io.File;
import java.io.FileOutputStream;
import java.io.IOException;
import java.io.InputStream;
import java.util.HashSet;
import java.util.List;
import java.util.Set;

import javax.transaction.TransactionManager;

public class AbstractCacheTestBase extends AbstractTestBase {
  protected final String    ehcacheConfigPath;
  private final Set<String> writtenXmls = new HashSet<String>();

  public AbstractCacheTestBase(TestConfig testConfig, Class<? extends ClientBase>... c) {
    this("basic-cache-test.xml", testConfig, c);
  }

  public AbstractCacheTestBase(final String ehcacheConfigPath, TestConfig testConfig) {
    this(ehcacheConfigPath, testConfig, Client1.class, Client2.class);
    testConfig.getClientConfig().setParallelClients(false);
  }

  public AbstractCacheTestBase(final String ehcacheConfigPath, TestConfig testConfig,
                               Class<? extends AbstractClientBase>... c) {
    super(testConfig);
    this.ehcacheConfigPath = ehcacheConfigPath;
    testConfig.getClientConfig().setClientClasses(c);
  }

  @Override
  protected String createClassPath(Class client) throws IOException {
    String ehcache = TestBaseUtil.jarFor(CacheManager.class);
    String slf4jApi = TestBaseUtil.jarFor(org.slf4j.LoggerFactory.class);
    String slf4jBinder = TestBaseUtil.jarFor(org.slf4j.impl.StaticLoggerBinder.class);
    String cLogging = TestBaseUtil.jarFor(org.apache.commons.logging.LogFactory.class);
    String asm = TestBaseUtil.jarFor(ClassWriter.class); // needed for OtherClassloaderClient
    String jta = TestBaseUtil.jarFor(TransactionManager.class);
    String oswego = TestBaseUtil.jarFor(EDU.oswego.cs.dl.util.concurrent.ConcurrentHashMap.class);
    String expressRuntime = TestBaseUtil.jarFor(TerracottaClient.class);
    String parseException = TestBaseUtil.jarFor(ParseException.class); // apache commons
    String httpMethod = TestBaseUtil.jarFor(HttpMethod.class);
    String decoder = TestBaseUtil.jarFor(DecoderException.class);
    String jmxUtils = TestBaseUtil.jarFor(JMXUtils.class);
    String clientBase = TestBaseUtil.jarFor(ClientBase.class);

    // TODO: get rid of this
    String mbeanSereverProxy = TestBaseUtil.jarFor(MBeanServerInvocationProxy.class);

    String classpath = "";
    classpath = makeClasspath(writeEhcacheConfigWithPort(ehcacheConfigPath),
                              writeXmlFileWithPort("log4j.xml", "log4j.xml"), expressRuntime, ehcache, slf4jApi,
                              slf4jBinder, cLogging, asm, jta, oswego, parseException, httpMethod, decoder, jmxUtils,
                              clientBase, mbeanSereverProxy);

    return classpath;
  }

  /**
   * Read the ehcache.xml file as a resource, replace PORT token with appropriate port, write the ehcache.xml file back
   * out to the temp dir, and return the resulting resource directory.
   */
  protected String writeEhcacheConfigWithPortAndNameSuffix(String resourcePath, String nameSuffix) throws IOException {
    return writeXmlFileWithPort(resourcePath, "ehcache-config.xml", nameSuffix);
  }

  protected String writeEhcacheConfigWithPort(String resourcePath) throws IOException {
    return writeXmlFileWithPort(resourcePath, "ehcache-config.xml");
  }

  @SuppressWarnings("unchecked")
  protected String writeXmlFileWithPort(String resourcePath, String outputName) throws IOException {
    return writeXmlFileWithPort(resourcePath, outputName, null);
  }

  @SuppressWarnings("unchecked")
  protected String writeXmlFileWithPort(String resourcePath, String outputName, String nameSuffix) throws IOException {
    if (nameSuffix != null && outputName.indexOf(".xml") > 0) {
      outputName = outputName.substring(0, outputName.indexOf(".xml")) + "-" + nameSuffix + ".xml";
    }
    if (!writtenXmls.add(outputName)) {
      System.out.println("OUTPUT FILE: " + outputName + " already written. Skipping...");
      return tempDir.getAbsolutePath();
    }
    resourcePath = resourcePath.startsWith("/") ? resourcePath : "/" + resourcePath;
    // Slurp resourcePath file
    System.out.println("RESOURCE PATH: " + resourcePath);

    InputStream is = this.getClass().getResourceAsStream(resourcePath);

    List<String> lines = IOUtils.readLines(is);

    final boolean isStandAloneTest = getTestConfig().isStandAloneTest();
    // Replace PORT token
    for (int i = 0; i < lines.size(); i++) {
      String line = lines.get(i);
<<<<<<< HEAD
      line = line.replace("localhost:PORT", getTerracottaURL());
      line = line.replace("CONFIG", ehcacheConfigPath);
      line = line.replace("TEMP", tempDir.getAbsolutePath());
      line = line.replace("TERRACOTTA_URL", getTerracottaURL());

      String nameSuffixReplaceValue = nameSuffix == null ? "" : "-" + nameSuffix;
      line = line.replace("__NAME_SUFFIX__", nameSuffixReplaceValue);
=======
      if (!isStandAloneTest) {
        line = line.replace("localhost:PORT", getTerracottaURL());
        line = line.replace("CONFIG", ehcacheConfigPath);
        line = line.replace("TEMP", tempDir.getAbsolutePath());
        line = line.replace("TERRACOTTA_URL", getTerracottaURL());

        String nameSuffixReplaceValue = nameSuffix == null ? "" : "-" + nameSuffix;
        line = line.replace("__NAME_SUFFIX__", nameSuffixReplaceValue);
      } else {
        if (line.contains("terracotta")) {
          line = "";
        }
      }

>>>>>>> 70c71096
      lines.set(i, line);
    }

    // Write
    File outputFile = new File(tempDir, outputName);
    FileOutputStream fos = new FileOutputStream(outputFile);
    IOUtils.writeLines(lines, IOUtils.LINE_SEPARATOR, fos);
    return tempDir.getAbsolutePath();
  }

  public String getEhcacheConfigPath() {
    return ehcacheConfigPath;
  }

}<|MERGE_RESOLUTION|>--- conflicted
+++ resolved
@@ -115,15 +115,6 @@
     // Replace PORT token
     for (int i = 0; i < lines.size(); i++) {
       String line = lines.get(i);
-<<<<<<< HEAD
-      line = line.replace("localhost:PORT", getTerracottaURL());
-      line = line.replace("CONFIG", ehcacheConfigPath);
-      line = line.replace("TEMP", tempDir.getAbsolutePath());
-      line = line.replace("TERRACOTTA_URL", getTerracottaURL());
-
-      String nameSuffixReplaceValue = nameSuffix == null ? "" : "-" + nameSuffix;
-      line = line.replace("__NAME_SUFFIX__", nameSuffixReplaceValue);
-=======
       if (!isStandAloneTest) {
         line = line.replace("localhost:PORT", getTerracottaURL());
         line = line.replace("CONFIG", ehcacheConfigPath);
@@ -137,8 +128,6 @@
           line = "";
         }
       }
-
->>>>>>> 70c71096
       lines.set(i, line);
     }
 
