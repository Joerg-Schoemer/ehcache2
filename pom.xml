<?xml version="1.0"?>
<project xmlns="http://maven.apache.org/POM/4.0.0" xmlns:xsi="http://www.w3.org/2001/XMLSchema-instance" xsi:schemaLocation="http://maven.apache.org/POM/4.0.0 http://maven.apache.org/xsd/maven-4.0.0.xsd">
  <modelVersion>4.0.0</modelVersion>

  <parent>
    <groupId>org.terracotta.forge</groupId>
    <artifactId>forge-parent</artifactId>
    <version>2.4</version>
  </parent>
  
  <groupId>net.sf.ehcache</groupId>
  <artifactId>management-ehcache</artifactId>
<<<<<<< HEAD
  <version>2.6.4</version>
=======
  <version>2.6.5-SNAPSHOT</version>
>>>>>>> 1f92fc4d
  <name>management-ehcache</name>
  <description>A library defining the ehcache management resource service interfaces and resource entities.</description>

  <dependencies>
    <dependency>
      <groupId>org.terracotta</groupId>
      <artifactId>management-core</artifactId>
<<<<<<< HEAD
      <version>1.0.4</version>
=======
      <version>1.0.5-SNAPSHOT</version>
>>>>>>> 1f92fc4d
    </dependency>
    <dependency>
      <groupId>junit</groupId>
      <artifactId>junit</artifactId>
      <version>4.8.2</version>
      <scope>test</scope>
    </dependency>
    <dependency>
      <groupId>org.easymock</groupId>
      <artifactId>easymock</artifactId>
      <version>3.0</version>
      <scope>test</scope>
    </dependency>
  </dependencies>

  <build>
    <plugins>
      <plugin>
        <groupId>org.apache.maven.plugins</groupId>
        <artifactId>maven-jar-plugin</artifactId>
        <version>2.3.2</version>
        <configuration>
          <archive>
            <manifest>
              <addDefaultImplementationEntries>true</addDefaultImplementationEntries>
            </manifest>
          </archive>
        </configuration>
      </plugin>
    </plugins>
  </build>
  
  <repositories>
    <repository>
      <id>terracotta-snapshots</id>
      <url>http://www.terracotta.org/download/reflector/snapshots</url>
    </repository>  
    <repository>
      <id>terracotta-releases</id>
      <url>http://www.terracotta.org/download/reflector/releases</url>
    </repository>
  </repositories>
  <pluginRepositories>
    <pluginRepository>
      <id>terracotta-snapshots</id>
      <url>http://www.terracotta.org/download/reflector/snapshots</url>
    </pluginRepository>  
    <pluginRepository>
      <id>terracotta-releases</id>
      <url>http://www.terracotta.org/download/reflector/releases</url>
    </pluginRepository>
  </pluginRepositories>  
</project><|MERGE_RESOLUTION|>--- conflicted
+++ resolved
@@ -10,11 +10,7 @@
   
   <groupId>net.sf.ehcache</groupId>
   <artifactId>management-ehcache</artifactId>
-<<<<<<< HEAD
-  <version>2.6.4</version>
-=======
-  <version>2.6.5-SNAPSHOT</version>
->>>>>>> 1f92fc4d
+  <version>2.6.5</version>
   <name>management-ehcache</name>
   <description>A library defining the ehcache management resource service interfaces and resource entities.</description>
 
@@ -22,11 +18,7 @@
     <dependency>
       <groupId>org.terracotta</groupId>
       <artifactId>management-core</artifactId>
-<<<<<<< HEAD
-      <version>1.0.4</version>
-=======
-      <version>1.0.5-SNAPSHOT</version>
->>>>>>> 1f92fc4d
+      <version>1.0.5</version>
     </dependency>
     <dependency>
       <groupId>junit</groupId>
