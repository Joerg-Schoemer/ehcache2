<?xml version="1.0" encoding="UTF-8"?>
<!-- All content copyright (c) 2003-2010 Terracotta, Inc., except as may 
  otherwise be noted in a separate copyright notice. All rights reserved. -->
<project xmlns="http://maven.apache.org/POM/4.0.0" xmlns:xsi="http://www.w3.org/2001/XMLSchema-instance"
  xsi:schemaLocation="http://maven.apache.org/POM/4.0.0 http://maven.apache.org/maven-v4_0_0.xsd">

  <modelVersion>4.0.0</modelVersion>
  <parent>
    <groupId>org.terracotta.forge</groupId>
    <artifactId>tim-parent</artifactId>
    <version>1.10.0-SNAPSHOT</version>
    <relativePath/>
  </parent>

  <groupId>org.terracotta.modules</groupId>
  <artifactId>tim-ehcache</artifactId>
  <version>2.7.0-SNAPSHOT</version>
  <name>tim-ehcache</name>
  <packaging>jar</packaging>

  <properties>
    <checkstyle-suppressions-file>${basedir}/../checkstyle/suppressions.xml</checkstyle-suppressions-file>
    <hibernate-core.version>3.3.2.GA</hibernate-core.version>
    <toolkitModuleActivator>org.terracotta.modules.ehcache.EhcacheModuleActivator</toolkitModuleActivator>
  </properties>

  <dependencies>
    <dependency>
      <groupId>net.sf.ehcache.internal</groupId>
      <artifactId>ehcache-core</artifactId>
      <version>${project.version}</version>
    </dependency>
    <dependency>
      <groupId>org.hibernate</groupId>
      <artifactId>hibernate-core</artifactId>
      <version>${hibernate-core.version}</version>
      <scope>provided</scope>
    </dependency>
    <!-- <dependency>
      <groupId>org.terracotta</groupId>
      <artifactId>terracotta</artifactId>
      <scope>provided</scope>
    </dependency>
    <dependency>
      <groupId>org.terracotta.toolkit</groupId>
      <artifactId>terracotta-toolkit-1.5</artifactId>
      <scope>compile</scope>
<<<<<<< HEAD
      <version>[1.0.0-SNAPSHOT,]</version>
    </dependency> -->
    <dependency>
      <groupId>org.terracotta.toolkit</groupId>
      <artifactId>terracotta-toolkit-1.5-api</artifactId>
      <version>6.0.0-SNAPSHOT</version>
      <scope>provided</scope>
    </dependency>
      <dependency>
      <groupId>org.terracotta.toolkit</groupId>
      <artifactId>terracotta-toolkit-1.5-api-internal</artifactId>
      <version>6.0.0-SNAPSHOT</version>
      <scope>provided</scope>
=======
      <version>6.0.0-SNAPSHOT</version>
>>>>>>> e45e194a
    </dependency>
    <dependency>
      <groupId>org.slf4j</groupId>
      <artifactId>slf4j-jdk14</artifactId>
      <version>1.6.4</version>
      <scope>test</scope>
      <optional>true</optional>
    </dependency>
    <dependency>
      <groupId>org.mockito</groupId>
      <artifactId>mockito-all</artifactId>
      <version>1.8.2</version>
      <scope>test</scope>
    </dependency>
  </dependencies>

  <build>
    <resources>
      <resource>
        <directory>${basedir}/src/main/resources</directory>
        <filtering>true</filtering>
      </resource>
    </resources>
    <pluginManagement>
      <plugins>
        <!--This plugin's configuration is used to store Eclipse m2e settings 
          only. It has no influence on the Maven build itself. -->
        <plugin>
          <groupId>org.eclipse.m2e</groupId>
          <artifactId>lifecycle-mapping</artifactId>
          <version>1.0.0</version>
          <configuration>
            <lifecycleMappingMetadata>
              <pluginExecutions>
                <pluginExecution>
                  <pluginExecutionFilter>
                    <groupId>org.apache.maven.plugins</groupId>
                    <artifactId>maven-checkstyle-plugin</artifactId>
                    <versionRange>[2.8,)</versionRange>
                    <goals>
                      <goal>checkstyle</goal>
                    </goals>
                  </pluginExecutionFilter>
                  <action>
                    <ignore/>
                  </action>
                </pluginExecution>
              </pluginExecutions>
            </lifecycleMappingMetadata>
          </configuration>
        </plugin>
      </plugins>
    </pluginManagement>
  </build>

  <repositories>
    <repository>
      <id>terracotta-snapshots</id>
      <url>http://www.terracotta.org/download/reflector/snapshots</url>
    </repository>
    <repository>
      <id>terracotta-releases</id>
      <url>http://www.terracotta.org/download/reflector/releases</url>
    </repository>
  </repositories>

  <pluginRepositories>
    <pluginRepository>
      <id>terracotta-snapshots</id>
      <url>http://www.terracotta.org/download/reflector/snapshots</url>
    </pluginRepository>
    <pluginRepository>
      <id>terracotta-releases</id>
      <url>http://www.terracotta.org/download/reflector/releases</url>
    </pluginRepository>
  </pluginRepositories>
  
  <profiles>
    <profile>
      <id>deploy-sonatype</id>
      <properties>
        <skipDeploy>true</skipDeploy>
      </properties>
    </profile>
  </profiles>   
</project><|MERGE_RESOLUTION|>--- conflicted
+++ resolved
@@ -45,8 +45,7 @@
       <groupId>org.terracotta.toolkit</groupId>
       <artifactId>terracotta-toolkit-1.5</artifactId>
       <scope>compile</scope>
-<<<<<<< HEAD
-      <version>[1.0.0-SNAPSHOT,]</version>
+      <version>6.0.0-SNAPSHOT</version>
     </dependency> -->
     <dependency>
       <groupId>org.terracotta.toolkit</groupId>
@@ -59,9 +58,6 @@
       <artifactId>terracotta-toolkit-1.5-api-internal</artifactId>
       <version>6.0.0-SNAPSHOT</version>
       <scope>provided</scope>
-=======
-      <version>6.0.0-SNAPSHOT</version>
->>>>>>> e45e194a
     </dependency>
     <dependency>
       <groupId>org.slf4j</groupId>
