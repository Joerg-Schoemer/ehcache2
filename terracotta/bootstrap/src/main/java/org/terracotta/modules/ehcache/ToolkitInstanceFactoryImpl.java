--- conflicted
+++ resolved
@@ -14,7 +14,6 @@
 import net.sf.ehcache.search.attribute.AttributeExtractor;
 import net.sf.ehcache.transaction.Decision;
 import net.sf.ehcache.transaction.TransactionID;
-
 import org.slf4j.Logger;
 import org.slf4j.LoggerFactory;
 import org.terracotta.modules.ehcache.async.AsyncConfig;
@@ -29,11 +28,8 @@
 import org.terracotta.modules.ehcache.transaction.ClusteredSoftLockIDKey;
 import org.terracotta.modules.ehcache.transaction.SerializedReadCommittedClusteredSoftLock;
 import org.terracotta.modules.ehcache.wan.WANUtil;
-<<<<<<< HEAD
-=======
 import org.terracotta.modules.ehcache.wan.Watchable;
 import org.terracotta.modules.ehcache.wan.Watchdog;
->>>>>>> 4abb6255
 import org.terracotta.toolkit.Toolkit;
 import org.terracotta.toolkit.ToolkitFeatureType;
 import org.terracotta.toolkit.ToolkitObjectType;
@@ -107,36 +103,31 @@
                                                                                     + "softNotifierLock";
   public static final int RETRY_MARK_IN_USE_AFTER_REJOIN = 5;
 
-  protected final Toolkit     toolkit;
-  private WANUtil             wanUtil;
-  private final ClusteredEntityManager clusteredEntityManager;
-  private volatile ClusteredCacheManager clusteredCacheManagerEntity;
-  private final EntityNamesHolder      entityNames;
-
-  public ToolkitInstanceFactoryImpl(TerracottaClientConfiguration terracottaClientConfiguration, String productId) {
+  protected final Toolkit                 toolkit;
+  private final WANUtil                   wanUtil;
+  private final ClusteredEntityManager    clusteredEntityManager;
+  private volatile ClusteredCacheManager  clusteredCacheManagerEntity;
+  private final EntityNamesHolder         entityNames;
+  private final Watchdog                  wanWatchdog;
+
+  public ToolkitInstanceFactoryImpl(final TerracottaClientConfiguration terracottaClientConfiguration, final String productId) {
     this.toolkit = createTerracottaToolkit(terracottaClientConfiguration, productId);
     updateDefaultNonStopConfig(toolkit);
-    clusteredEntityManager = new ClusteredEntityManager(toolkit);
+    this.clusteredEntityManager = new ClusteredEntityManager(toolkit);
+    this.entityNames = new EntityNamesHolder();
     this.wanUtil = new WANUtil(this);
-<<<<<<< HEAD
-    this.entityNames = new EntityNamesHolder();
-=======
     this.wanWatchdog = Watchdog.create();
->>>>>>> 4abb6255
-  }
-
-  public ToolkitInstanceFactoryImpl(TerracottaClientConfiguration terracottaClientConfiguration) {
+  }
+
+  public ToolkitInstanceFactoryImpl(final TerracottaClientConfiguration terracottaClientConfiguration) {
     this(terracottaClientConfiguration, null);
   }
 
   // Constructor to enable unit testing
-  ToolkitInstanceFactoryImpl(Toolkit toolkit, ClusteredEntityManager clusteredEntityManager) {
+  ToolkitInstanceFactoryImpl(final Toolkit toolkit, final ClusteredEntityManager clusteredEntityManager) {
     this.toolkit = toolkit;
     this.clusteredEntityManager = clusteredEntityManager;
-    setWANUtil(new WANUtil(this));
     this.entityNames = new EntityNamesHolder();
-<<<<<<< HEAD
-=======
     this.wanUtil = new WANUtil(this);
     this.wanWatchdog = Watchdog.create();
   }
@@ -148,7 +139,6 @@
     this.entityNames = new EntityNamesHolder();
     this.wanUtil = util;
     this.wanWatchdog = wanWatchdog;
->>>>>>> 4abb6255
   }
 
   private void updateDefaultNonStopConfig(Toolkit toolkitParam) {
@@ -202,18 +192,19 @@
 
   @Override
   public ToolkitCacheInternal<String, Serializable> getOrCreateToolkitCache(final Ehcache cache) {
-    final CacheConfiguration ehcacheConfig = cache.getCacheConfiguration();
     final String cacheManagerName = getCacheManagerName(cache);
     final String cacheName = cache.getName();
     
-    ToolkitCacheInternal<String, Serializable> toolkitCache = getOrCreateRegularToolkitCache(cacheManagerName, cacheName, ehcacheConfig);
+    ToolkitCacheInternal<String, Serializable> toolkitCache = getOrCreateRegularToolkitCache(
+        cacheManagerName, cacheName, cache.getCacheConfiguration());
     if(wanUtil.isWanEnabledCache(cacheManagerName, cacheName)) {
       toolkitCache = createWanAwareToolkitCache(cacheManagerName, cacheName, toolkitCache);
 
       if (wanUtil.isCacheReplica(cacheManagerName, cacheName)) {
-        LOGGER.info("Pinning the Cache '{}' belonging to Cache Manager '{}' and setting its TTI and TTL values to zero as it is a WAN Replica Cache. " +
+        LOGGER.info("Pinning the Cache '{}' belonging to Cache Manager '{}' " +
+                    "and setting its TTI and TTL values to zero as it is a WAN Replica Cache. " +
                     "This cache's capacity will be controlled by its Master cache.",
-              cacheName, cacheManagerName);
+            cacheName, cacheManagerName);
         PinningConfiguration pinningConfiguration = new PinningConfiguration();
         pinningConfiguration.setStore(PinningConfiguration.Store.INCACHE.toString());
         cache.getCacheConfiguration().addPinning(pinningConfiguration);
@@ -223,11 +214,8 @@
       }
 
       cache.getCacheConfiguration().freezeConfiguration();
-<<<<<<< HEAD
-=======
 
       wanWatchdog.watch((Watchable) toolkitCache);
->>>>>>> 4abb6255
     }
 
     return toolkitCache;
@@ -868,12 +856,4 @@
     }
 
   }
-
-  /**
-   * Method to be used for Unit Test only
-   */
-  void setWANUtil(WANUtil wanUtil) {
-    this.wanUtil = wanUtil;
-  }
-
 }